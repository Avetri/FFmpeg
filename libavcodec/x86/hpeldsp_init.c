/*
 * MMX optimized DSP utils
 * Copyright (c) 2000, 2001 Fabrice Bellard
 * Copyright (c) 2002-2004 Michael Niedermayer <michaelni@gmx.at>
 *
 * This file is part of FFmpeg.
 *
 * FFmpeg is free software; you can redistribute it and/or
 * modify it under the terms of the GNU Lesser General Public
 * License as published by the Free Software Foundation; either
 * version 2.1 of the License, or (at your option) any later version.
 *
 * FFmpeg is distributed in the hope that it will be useful,
 * but WITHOUT ANY WARRANTY; without even the implied warranty of
 * MERCHANTABILITY or FITNESS FOR A PARTICULAR PURPOSE.  See the GNU
 * Lesser General Public License for more details.
 *
 * You should have received a copy of the GNU Lesser General Public
 * License along with FFmpeg; if not, write to the Free Software
 * Foundation, Inc., 51 Franklin Street, Fifth Floor, Boston, MA 02110-1301 USA
 *
 * MMX optimization by Nick Kurshev <nickols_k@mail.ru>
 */

#include "libavutil/cpu.h"
#include "libavutil/x86/asm.h"
#include "libavutil/x86/cpu.h"
#include "libavcodec/hpeldsp.h"
#include "dsputil_x86.h"

void ff_put_pixels8_x2_mmxext(uint8_t *block, const uint8_t *pixels,
                              ptrdiff_t line_size, int h);
void ff_put_pixels8_x2_3dnow(uint8_t *block, const uint8_t *pixels,
                             ptrdiff_t line_size, int h);
void ff_put_pixels16_x2_mmxext(uint8_t *block, const uint8_t *pixels,
                               ptrdiff_t line_size, int h);
void ff_put_pixels16_x2_3dnow(uint8_t *block, const uint8_t *pixels,
                              ptrdiff_t line_size, int h);
void ff_put_no_rnd_pixels8_x2_mmxext(uint8_t *block, const uint8_t *pixels,
                                     ptrdiff_t line_size, int h);
void ff_put_no_rnd_pixels8_x2_3dnow(uint8_t *block, const uint8_t *pixels,
                                    ptrdiff_t line_size, int h);
void ff_put_no_rnd_pixels8_x2_exact_mmxext(uint8_t *block,
                                           const uint8_t *pixels,
                                           ptrdiff_t line_size, int h);
void ff_put_no_rnd_pixels8_x2_exact_3dnow(uint8_t *block,
                                          const uint8_t *pixels,
                                          ptrdiff_t line_size, int h);
void ff_put_pixels8_y2_mmxext(uint8_t *block, const uint8_t *pixels,
                              ptrdiff_t line_size, int h);
void ff_put_pixels8_y2_3dnow(uint8_t *block, const uint8_t *pixels,
                             ptrdiff_t line_size, int h);
void ff_put_no_rnd_pixels8_y2_mmxext(uint8_t *block, const uint8_t *pixels,
                                     ptrdiff_t line_size, int h);
void ff_put_no_rnd_pixels8_y2_3dnow(uint8_t *block, const uint8_t *pixels,
                                    ptrdiff_t line_size, int h);
void ff_put_no_rnd_pixels8_y2_exact_mmxext(uint8_t *block,
                                           const uint8_t *pixels,
                                           ptrdiff_t line_size, int h);
void ff_put_no_rnd_pixels8_y2_exact_3dnow(uint8_t *block,
                                          const uint8_t *pixels,
                                          ptrdiff_t line_size, int h);
void ff_avg_pixels8_3dnow(uint8_t *block, const uint8_t *pixels,
                          ptrdiff_t line_size, int h);
void ff_avg_pixels8_x2_mmxext(uint8_t *block, const uint8_t *pixels,
                              ptrdiff_t line_size, int h);
void ff_avg_pixels8_x2_3dnow(uint8_t *block, const uint8_t *pixels,
                             ptrdiff_t line_size, int h);
void ff_avg_pixels8_y2_mmxext(uint8_t *block, const uint8_t *pixels,
                              ptrdiff_t line_size, int h);
void ff_avg_pixels8_y2_3dnow(uint8_t *block, const uint8_t *pixels,
                             ptrdiff_t line_size, int h);
void ff_avg_pixels8_xy2_mmxext(uint8_t *block, const uint8_t *pixels,
                               ptrdiff_t line_size, int h);
void ff_avg_pixels8_xy2_3dnow(uint8_t *block, const uint8_t *pixels,
                              ptrdiff_t line_size, int h);

#define avg_pixels8_mmx         ff_avg_pixels8_mmx
#define avg_pixels8_x2_mmx      ff_avg_pixels8_x2_mmx
#define avg_pixels16_mmx        ff_avg_pixels16_mmx
#define avg_pixels8_xy2_mmx     ff_avg_pixels8_xy2_mmx
#define avg_pixels16_xy2_mmx    ff_avg_pixels16_xy2_mmx
#define put_pixels8_mmx         ff_put_pixels8_mmx
#define put_pixels16_mmx        ff_put_pixels16_mmx
#define put_pixels8_xy2_mmx     ff_put_pixels8_xy2_mmx
#define put_pixels16_xy2_mmx    ff_put_pixels16_xy2_mmx
#define avg_no_rnd_pixels16_mmx ff_avg_pixels16_mmx
#define put_no_rnd_pixels8_mmx  ff_put_pixels8_mmx
#define put_no_rnd_pixels16_mmx ff_put_pixels16_mmx

#if HAVE_INLINE_ASM

/***********************************/
/* MMX no rounding */
#define DEF(x, y) x ## _no_rnd_ ## y ## _mmx
#define SET_RND  MOVQ_WONE
#define PAVGBP(a, b, c, d, e, f)        PAVGBP_MMX_NO_RND(a, b, c, d, e, f)
#define PAVGB(a, b, c, e)               PAVGB_MMX_NO_RND(a, b, c, e)
#define STATIC static

#include "rnd_template.c"
#include "hpeldsp_rnd_template.c"

#undef DEF
#undef SET_RND
#undef PAVGBP
#undef PAVGB
#undef STATIC

PIXELS16(static, avg_no_rnd, , _y2, _mmx)
PIXELS16(static, put_no_rnd, , _y2, _mmx)

PIXELS16(static, avg_no_rnd, , _xy2, _mmx)
PIXELS16(static, put_no_rnd, , _xy2, _mmx)

/***********************************/
/* MMX rounding */

#define DEF(x, y) x ## _ ## y ## _mmx
#define SET_RND  MOVQ_WTWO
#define PAVGBP(a, b, c, d, e, f)        PAVGBP_MMX(a, b, c, d, e, f)
#define PAVGB(a, b, c, e)               PAVGB_MMX(a, b, c, e)

#include "hpeldsp_rnd_template.c"

#undef DEF
#undef SET_RND
#undef PAVGBP
#undef PAVGB

PIXELS16(static, avg, , _y2, _mmx)
PIXELS16(static, put, , _y2, _mmx)

#endif /* HAVE_INLINE_ASM */


#if HAVE_YASM

#define HPELDSP_AVG_PIXELS16(CPUEXT)                \
    PIXELS16(static, put_no_rnd, ff_,  _x2, CPUEXT) \
    PIXELS16(static, put,        ff_,  _y2, CPUEXT) \
    PIXELS16(static, put_no_rnd, ff_,  _y2, CPUEXT) \
    PIXELS16(static, avg,        ff_,     , CPUEXT) \
    PIXELS16(static, avg,        ff_,  _x2, CPUEXT) \
    PIXELS16(static, avg,        ff_,  _y2, CPUEXT) \
    PIXELS16(static, avg,        ff_, _xy2, CPUEXT)

HPELDSP_AVG_PIXELS16(_3dnow)
HPELDSP_AVG_PIXELS16(_mmxext)

#endif /* HAVE_YASM */

#define SET_HPEL_FUNCS(PFX, IDX, SIZE, CPU)                                     \
    do {                                                                        \
        c->PFX ## _pixels_tab IDX [0] = PFX ## _pixels ## SIZE ## _     ## CPU; \
        c->PFX ## _pixels_tab IDX [1] = PFX ## _pixels ## SIZE ## _x2_  ## CPU; \
        c->PFX ## _pixels_tab IDX [2] = PFX ## _pixels ## SIZE ## _y2_  ## CPU; \
        c->PFX ## _pixels_tab IDX [3] = PFX ## _pixels ## SIZE ## _xy2_ ## CPU; \
    } while (0)

static void hpeldsp_init_mmx(HpelDSPContext *c, int flags, int cpu_flags)
{
#if HAVE_MMX_INLINE
    SET_HPEL_FUNCS(put,        [0], 16, mmx);
    SET_HPEL_FUNCS(put_no_rnd, [0], 16, mmx);
    SET_HPEL_FUNCS(avg,        [0], 16, mmx);
    SET_HPEL_FUNCS(avg_no_rnd,    , 16, mmx);
    SET_HPEL_FUNCS(put,        [1],  8, mmx);
    SET_HPEL_FUNCS(put_no_rnd, [1],  8, mmx);
    SET_HPEL_FUNCS(avg,        [1],  8, mmx);
#endif /* HAVE_MMX_INLINE */
}

static void hpeldsp_init_mmxext(HpelDSPContext *c, int flags, int cpu_flags)
{
#if HAVE_MMXEXT_EXTERNAL
    c->put_pixels_tab[0][1] = ff_put_pixels16_x2_mmxext;
    c->put_pixels_tab[0][2] = put_pixels16_y2_mmxext;

    c->avg_pixels_tab[0][0] = avg_pixels16_mmxext;
    c->avg_pixels_tab[0][1] = avg_pixels16_x2_mmxext;
    c->avg_pixels_tab[0][2] = avg_pixels16_y2_mmxext;

    c->put_pixels_tab[1][1] = ff_put_pixels8_x2_mmxext;
    c->put_pixels_tab[1][2] = ff_put_pixels8_y2_mmxext;

    c->avg_pixels_tab[1][0] = ff_avg_pixels8_mmxext;
    c->avg_pixels_tab[1][1] = ff_avg_pixels8_x2_mmxext;
    c->avg_pixels_tab[1][2] = ff_avg_pixels8_y2_mmxext;

    if (!(flags & CODEC_FLAG_BITEXACT)) {
        c->put_no_rnd_pixels_tab[0][1] = put_no_rnd_pixels16_x2_mmxext;
        c->put_no_rnd_pixels_tab[0][2] = put_no_rnd_pixels16_y2_mmxext;
        c->put_no_rnd_pixels_tab[1][1] = ff_put_no_rnd_pixels8_x2_mmxext;
        c->put_no_rnd_pixels_tab[1][2] = ff_put_no_rnd_pixels8_y2_mmxext;

        c->avg_pixels_tab[0][3] = avg_pixels16_xy2_mmxext;
        c->avg_pixels_tab[1][3] = ff_avg_pixels8_xy2_mmxext;
    }

    if (flags & CODEC_FLAG_BITEXACT && CONFIG_VP3_DECODER) {
        c->put_no_rnd_pixels_tab[1][1] = ff_put_no_rnd_pixels8_x2_exact_mmxext;
        c->put_no_rnd_pixels_tab[1][2] = ff_put_no_rnd_pixels8_y2_exact_mmxext;
    }
#endif /* HAVE_MMXEXT_EXTERNAL */
}

static void hpeldsp_init_3dnow(HpelDSPContext *c, int flags, int cpu_flags)
{
#if HAVE_AMD3DNOW_EXTERNAL
    c->put_pixels_tab[0][1] = ff_put_pixels16_x2_3dnow;
    c->put_pixels_tab[0][2] = put_pixels16_y2_3dnow;

    c->avg_pixels_tab[0][0] = avg_pixels16_3dnow;
    c->avg_pixels_tab[0][1] = avg_pixels16_x2_3dnow;
    c->avg_pixels_tab[0][2] = avg_pixels16_y2_3dnow;

    c->put_pixels_tab[1][1] = ff_put_pixels8_x2_3dnow;
    c->put_pixels_tab[1][2] = ff_put_pixels8_y2_3dnow;

    c->avg_pixels_tab[1][0] = ff_avg_pixels8_3dnow;
    c->avg_pixels_tab[1][1] = ff_avg_pixels8_x2_3dnow;
    c->avg_pixels_tab[1][2] = ff_avg_pixels8_y2_3dnow;

    if (!(flags & CODEC_FLAG_BITEXACT)){
        c->put_no_rnd_pixels_tab[0][1] = put_no_rnd_pixels16_x2_3dnow;
        c->put_no_rnd_pixels_tab[0][2] = put_no_rnd_pixels16_y2_3dnow;
        c->put_no_rnd_pixels_tab[1][1] = ff_put_no_rnd_pixels8_x2_3dnow;
        c->put_no_rnd_pixels_tab[1][2] = ff_put_no_rnd_pixels8_y2_3dnow;

        c->avg_pixels_tab[0][3] = avg_pixels16_xy2_3dnow;
        c->avg_pixels_tab[1][3] = ff_avg_pixels8_xy2_3dnow;
    }

    if (flags & CODEC_FLAG_BITEXACT && CONFIG_VP3_DECODER) {
        c->put_no_rnd_pixels_tab[1][1] = ff_put_no_rnd_pixels8_x2_exact_3dnow;
        c->put_no_rnd_pixels_tab[1][2] = ff_put_no_rnd_pixels8_y2_exact_3dnow;
    }
#endif /* HAVE_AMD3DNOW_EXTERNAL */
}

static void hpeldsp_init_sse2(HpelDSPContext *c, int flags, int cpu_flags)
{
#if HAVE_SSE2_EXTERNAL
    if (!(cpu_flags & AV_CPU_FLAG_SSE2SLOW)) {
        // these functions are slower than mmx on AMD, but faster on Intel
        c->put_pixels_tab[0][0]        = ff_put_pixels16_sse2;
        c->put_no_rnd_pixels_tab[0][0] = ff_put_pixels16_sse2;
        c->avg_pixels_tab[0][0]        = ff_avg_pixels16_sse2;
    }
#endif /* HAVE_SSE2_EXTERNAL */
}

void ff_hpeldsp_init_x86(HpelDSPContext *c, int flags)
{
    int cpu_flags = av_get_cpu_flags();

<<<<<<< HEAD
    if (HAVE_MMX && cpu_flags & AV_CPU_FLAG_MMX)
=======
    if (INLINE_MMX(cpu_flags))
>>>>>>> 6369ba3c
        hpeldsp_init_mmx(c, flags, cpu_flags);

    if (EXTERNAL_MMXEXT(cpu_flags))
        hpeldsp_init_mmxext(c, flags, cpu_flags);

    if (EXTERNAL_AMD3DNOW(cpu_flags))
        hpeldsp_init_3dnow(c, flags, cpu_flags);

    if (EXTERNAL_SSE2(cpu_flags))
        hpeldsp_init_sse2(c, flags, cpu_flags);
}<|MERGE_RESOLUTION|>--- conflicted
+++ resolved
@@ -255,11 +255,7 @@
 {
     int cpu_flags = av_get_cpu_flags();
 
-<<<<<<< HEAD
-    if (HAVE_MMX && cpu_flags & AV_CPU_FLAG_MMX)
-=======
     if (INLINE_MMX(cpu_flags))
->>>>>>> 6369ba3c
         hpeldsp_init_mmx(c, flags, cpu_flags);
 
     if (EXTERNAL_MMXEXT(cpu_flags))
