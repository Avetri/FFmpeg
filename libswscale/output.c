--- conflicted
+++ resolved
@@ -874,14 +874,9 @@
         const uint8_t *g = (const uint8_t *) _g;
         const uint8_t *b = (const uint8_t *) _b;
 
-<<<<<<< HEAD
-#define r_b ((target == PIX_FMT_RGB24) ? r : b)
-#define b_r ((target == PIX_FMT_RGB24) ? b : r)
-
-=======
 #define r_b ((target == AV_PIX_FMT_RGB24) ? r : b)
 #define b_r ((target == AV_PIX_FMT_RGB24) ? b : r)
->>>>>>> 716d413c
+
         dest[i * 6 + 0] = r_b[Y1];
         dest[i * 6 + 1] =   g[Y1];
         dest[i * 6 + 2] = b_r[Y1];
