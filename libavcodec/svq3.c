/*
 * Copyright (c) 2003 The FFmpeg Project
 *
 * This file is part of FFmpeg.
 *
 * FFmpeg is free software; you can redistribute it and/or
 * modify it under the terms of the GNU Lesser General Public
 * License as published by the Free Software Foundation; either
 * version 2.1 of the License, or (at your option) any later version.
 *
 * FFmpeg is distributed in the hope that it will be useful,
 * but WITHOUT ANY WARRANTY; without even the implied warranty of
 * MERCHANTABILITY or FITNESS FOR A PARTICULAR PURPOSE.  See the GNU
 * Lesser General Public License for more details.
 *
 * You should have received a copy of the GNU Lesser General Public
 * License along with FFmpeg; if not, write to the Free Software
 * Foundation, Inc., 51 Franklin Street, Fifth Floor, Boston, MA 02110-1301 USA
 */

/*
 * How to use this decoder:
 * SVQ3 data is transported within Apple Quicktime files. Quicktime files
 * have stsd atoms to describe media trak properties. A stsd atom for a
 * video trak contains 1 or more ImageDescription atoms. These atoms begin
 * with the 4-byte length of the atom followed by the codec fourcc. Some
 * decoders need information in this atom to operate correctly. Such
 * is the case with SVQ3. In order to get the best use out of this decoder,
 * the calling app must make the SVQ3 ImageDescription atom available
 * via the AVCodecContext's extradata[_size] field:
 *
 * AVCodecContext.extradata = pointer to ImageDescription, first characters
 * are expected to be 'S', 'V', 'Q', and '3', NOT the 4-byte atom length
 * AVCodecContext.extradata_size = size of ImageDescription atom memory
 * buffer (which will be the same as the ImageDescription atom size field
 * from the QT file, minus 4 bytes since the length is missing)
 *
 * You will know you have these parameters passed correctly when the decoder
 * correctly decodes this file:
 *  http://samples.mplayerhq.hu/V-codecs/SVQ3/Vertical400kbit.sorenson3.mov
 */

#include <inttypes.h>

#include "libavutil/attributes.h"
#include "internal.h"
#include "avcodec.h"
#include "mpegutils.h"
#include "h264.h"
#include "h264_mvpred.h"
#include "h264data.h"
#include "golomb.h"
#include "hpeldsp.h"
#include "mathops.h"
#include "rectangle.h"
#include "tpeldsp.h"
#include "vdpau_internal.h"

#if CONFIG_ZLIB
#include <zlib.h>
#endif

#include "svq1.h"

/**
 * @file
 * svq3 decoder.
 */

typedef struct SVQ3Context {
    H264Context h;

    H264DSPContext  h264dsp;
    H264PredContext hpc;
    HpelDSPContext hdsp;
    TpelDSPContext tdsp;
    VideoDSPContext vdsp;

    H264Picture *cur_pic;
    H264Picture *next_pic;
    H264Picture *last_pic;
    GetBitContext gb;
    GetBitContext gb_slice;
    uint8_t *slice_buf;
    int slice_size;
    int halfpel_flag;
    int thirdpel_flag;
    int has_watermark;
    uint32_t watermark_key;
    uint8_t *buf;
    int buf_size;
    int adaptive_quant;
    int next_p_frame_damaged;
    int h_edge_pos;
    int v_edge_pos;
    int last_frame_output;
    int slice_num;
    int qscale;
    int cbp;
    int frame_num;
    int frame_num_offset;
    int prev_frame_num_offset;
    int prev_frame_num;

    enum AVPictureType pict_type;

    int mb_x, mb_y;
    int mb_xy;
    int mb_width, mb_height;
    int mb_stride, mb_num;
    int b_stride;

    uint32_t *mb2br_xy;

    int chroma_pred_mode;
    int intra16x16_pred_mode;

    int8_t   intra4x4_pred_mode_cache[5 * 8];
    int8_t (*intra4x4_pred_mode);

    unsigned int top_samples_available;
    unsigned int topright_samples_available;
    unsigned int left_samples_available;

    uint8_t *edge_emu_buffer;

    DECLARE_ALIGNED(16, int16_t, mv_cache)[2][5 * 8][2];
    DECLARE_ALIGNED(8,  int8_t, ref_cache)[2][5 * 8];
    DECLARE_ALIGNED(16, int16_t, mb)[16 * 48 * 2];
    DECLARE_ALIGNED(16, int16_t, mb_luma_dc)[3][16 * 2];
    DECLARE_ALIGNED(8, uint8_t, non_zero_count_cache)[15 * 8];
    uint32_t dequant4_coeff[QP_MAX_NUM + 1][16];
} SVQ3Context;

#define FULLPEL_MODE  1
#define HALFPEL_MODE  2
#define THIRDPEL_MODE 3
#define PREDICT_MODE  4

/* dual scan (from some older h264 draft)
 * o-->o-->o   o
 *         |  /|
 * o   o   o / o
 * | / |   |/  |
 * o   o   o   o
 *   /
 * o-->o-->o-->o
 */
static const uint8_t svq3_scan[16] = {
    0 + 0 * 4, 1 + 0 * 4, 2 + 0 * 4, 2 + 1 * 4,
    2 + 2 * 4, 3 + 0 * 4, 3 + 1 * 4, 3 + 2 * 4,
    0 + 1 * 4, 0 + 2 * 4, 1 + 1 * 4, 1 + 2 * 4,
    0 + 3 * 4, 1 + 3 * 4, 2 + 3 * 4, 3 + 3 * 4,
};

static const uint8_t luma_dc_zigzag_scan[16] = {
    0 * 16 + 0 * 64, 1 * 16 + 0 * 64, 2 * 16 + 0 * 64, 0 * 16 + 2 * 64,
    3 * 16 + 0 * 64, 0 * 16 + 1 * 64, 1 * 16 + 1 * 64, 2 * 16 + 1 * 64,
    1 * 16 + 2 * 64, 2 * 16 + 2 * 64, 3 * 16 + 2 * 64, 0 * 16 + 3 * 64,
    3 * 16 + 1 * 64, 1 * 16 + 3 * 64, 2 * 16 + 3 * 64, 3 * 16 + 3 * 64,
};

static const uint8_t svq3_pred_0[25][2] = {
    { 0, 0 },
    { 1, 0 }, { 0, 1 },
    { 0, 2 }, { 1, 1 }, { 2, 0 },
    { 3, 0 }, { 2, 1 }, { 1, 2 }, { 0, 3 },
    { 0, 4 }, { 1, 3 }, { 2, 2 }, { 3, 1 }, { 4, 0 },
    { 4, 1 }, { 3, 2 }, { 2, 3 }, { 1, 4 },
    { 2, 4 }, { 3, 3 }, { 4, 2 },
    { 4, 3 }, { 3, 4 },
    { 4, 4 }
};

static const int8_t svq3_pred_1[6][6][5] = {
    { { 2, -1, -1, -1, -1 }, { 2, 1, -1, -1, -1 }, { 1, 2, -1, -1, -1 },
      { 2,  1, -1, -1, -1 }, { 1, 2, -1, -1, -1 }, { 1, 2, -1, -1, -1 } },
    { { 0,  2, -1, -1, -1 }, { 0, 2,  1,  4,  3 }, { 0, 1,  2,  4,  3 },
      { 0,  2,  1,  4,  3 }, { 2, 0,  1,  3,  4 }, { 0, 4,  2,  1,  3 } },
    { { 2,  0, -1, -1, -1 }, { 2, 1,  0,  4,  3 }, { 1, 2,  4,  0,  3 },
      { 2,  1,  0,  4,  3 }, { 2, 1,  4,  3,  0 }, { 1, 2,  4,  0,  3 } },
    { { 2,  0, -1, -1, -1 }, { 2, 0,  1,  4,  3 }, { 1, 2,  0,  4,  3 },
      { 2,  1,  0,  4,  3 }, { 2, 1,  3,  4,  0 }, { 2, 4,  1,  0,  3 } },
    { { 0,  2, -1, -1, -1 }, { 0, 2,  1,  3,  4 }, { 1, 2,  3,  0,  4 },
      { 2,  0,  1,  3,  4 }, { 2, 1,  3,  0,  4 }, { 2, 0,  4,  3,  1 } },
    { { 0,  2, -1, -1, -1 }, { 0, 2,  4,  1,  3 }, { 1, 4,  2,  0,  3 },
      { 4,  2,  0,  1,  3 }, { 2, 0,  1,  4,  3 }, { 4, 2,  1,  0,  3 } },
};

static const struct {
    uint8_t run;
    uint8_t level;
} svq3_dct_tables[2][16] = {
    { { 0, 0 }, { 0, 1 }, { 1, 1 }, { 2, 1 }, { 0, 2 }, { 3, 1 }, { 4, 1 }, { 5, 1 },
      { 0, 3 }, { 1, 2 }, { 2, 2 }, { 6, 1 }, { 7, 1 }, { 8, 1 }, { 9, 1 }, { 0, 4 } },
    { { 0, 0 }, { 0, 1 }, { 1, 1 }, { 0, 2 }, { 2, 1 }, { 0, 3 }, { 0, 4 }, { 0, 5 },
      { 3, 1 }, { 4, 1 }, { 1, 2 }, { 1, 3 }, { 0, 6 }, { 0, 7 }, { 0, 8 }, { 0, 9 } }
};

static const uint32_t svq3_dequant_coeff[32] = {
     3881,  4351,  4890,  5481,   6154,   6914,   7761,   8718,
     9781, 10987, 12339, 13828,  15523,  17435,  19561,  21873,
    24552, 27656, 30847, 34870,  38807,  43747,  49103,  54683,
    61694, 68745, 77615, 89113, 100253, 109366, 126635, 141533
};

static int svq3_decode_end(AVCodecContext *avctx);

static void svq3_luma_dc_dequant_idct_c(int16_t *output, int16_t *input, int qp)
{
    const int qmul = svq3_dequant_coeff[qp];
#define stride 16
    int i;
    int temp[16];
    static const uint8_t x_offset[4] = { 0, 1 * stride, 4 * stride, 5 * stride };

    for (i = 0; i < 4; i++) {
        const int z0 = 13 * (input[4 * i + 0] +      input[4 * i + 2]);
        const int z1 = 13 * (input[4 * i + 0] -      input[4 * i + 2]);
        const int z2 =  7 *  input[4 * i + 1] - 17 * input[4 * i + 3];
        const int z3 = 17 *  input[4 * i + 1] +  7 * input[4 * i + 3];

        temp[4 * i + 0] = z0 + z3;
        temp[4 * i + 1] = z1 + z2;
        temp[4 * i + 2] = z1 - z2;
        temp[4 * i + 3] = z0 - z3;
    }

    for (i = 0; i < 4; i++) {
        const int offset = x_offset[i];
        const int z0     = 13 * (temp[4 * 0 + i] +      temp[4 * 2 + i]);
        const int z1     = 13 * (temp[4 * 0 + i] -      temp[4 * 2 + i]);
        const int z2     =  7 *  temp[4 * 1 + i] - 17 * temp[4 * 3 + i];
        const int z3     = 17 *  temp[4 * 1 + i] +  7 * temp[4 * 3 + i];

        output[stride *  0 + offset] = (z0 + z3) * qmul + 0x80000 >> 20;
        output[stride *  2 + offset] = (z1 + z2) * qmul + 0x80000 >> 20;
        output[stride *  8 + offset] = (z1 - z2) * qmul + 0x80000 >> 20;
        output[stride * 10 + offset] = (z0 - z3) * qmul + 0x80000 >> 20;
    }
}
#undef stride

static void svq3_add_idct_c(uint8_t *dst, int16_t *block,
                            int stride, int qp, int dc)
{
    const int qmul = svq3_dequant_coeff[qp];
    int i;

    if (dc) {
        dc       = 13 * 13 * (dc == 1 ? 1538 * block[0]
                                      : qmul * (block[0] >> 3) / 2);
        block[0] = 0;
    }

    for (i = 0; i < 4; i++) {
        const int z0 = 13 * (block[0 + 4 * i] +      block[2 + 4 * i]);
        const int z1 = 13 * (block[0 + 4 * i] -      block[2 + 4 * i]);
        const int z2 =  7 *  block[1 + 4 * i] - 17 * block[3 + 4 * i];
        const int z3 = 17 *  block[1 + 4 * i] +  7 * block[3 + 4 * i];

        block[0 + 4 * i] = z0 + z3;
        block[1 + 4 * i] = z1 + z2;
        block[2 + 4 * i] = z1 - z2;
        block[3 + 4 * i] = z0 - z3;
    }

    for (i = 0; i < 4; i++) {
        const int z0 = 13 * (block[i + 4 * 0] +      block[i + 4 * 2]);
        const int z1 = 13 * (block[i + 4 * 0] -      block[i + 4 * 2]);
        const int z2 =  7 *  block[i + 4 * 1] - 17 * block[i + 4 * 3];
        const int z3 = 17 *  block[i + 4 * 1] +  7 * block[i + 4 * 3];
        const int rr = (dc + 0x80000);

        dst[i + stride * 0] = av_clip_uint8(dst[i + stride * 0] + ((z0 + z3) * qmul + rr >> 20));
        dst[i + stride * 1] = av_clip_uint8(dst[i + stride * 1] + ((z1 + z2) * qmul + rr >> 20));
        dst[i + stride * 2] = av_clip_uint8(dst[i + stride * 2] + ((z1 - z2) * qmul + rr >> 20));
        dst[i + stride * 3] = av_clip_uint8(dst[i + stride * 3] + ((z0 - z3) * qmul + rr >> 20));
    }

    memset(block, 0, 16 * sizeof(int16_t));
}

static inline int svq3_decode_block(GetBitContext *gb, int16_t *block,
                                    int index, const int type)
{
    static const uint8_t *const scan_patterns[4] = {
        luma_dc_zigzag_scan, ff_zigzag_scan, svq3_scan, ff_h264_chroma_dc_scan
    };

    int run, level, sign, limit;
    unsigned vlc;
    const int intra           = 3 * type >> 2;
    const uint8_t *const scan = scan_patterns[type];

    for (limit = (16 >> intra); index < 16; index = limit, limit += 8) {
        for (; (vlc = svq3_get_ue_golomb(gb)) != 0; index++) {
            if ((int32_t)vlc < 0)
                return -1;

            sign     = (vlc & 1) ? 0 : -1;
            vlc      = vlc + 1 >> 1;

            if (type == 3) {
                if (vlc < 3) {
                    run   = 0;
                    level = vlc;
                } else if (vlc < 4) {
                    run   = 1;
                    level = 1;
                } else {
                    run   = vlc & 0x3;
                    level = (vlc + 9 >> 2) - run;
                }
            } else {
                if (vlc < 16U) {
                    run   = svq3_dct_tables[intra][vlc].run;
                    level = svq3_dct_tables[intra][vlc].level;
                } else if (intra) {
                    run   = vlc & 0x7;
                    level = (vlc >> 3) + ((run == 0) ? 8 : ((run < 2) ? 2 : ((run < 5) ? 0 : -1)));
                } else {
                    run   = vlc & 0xF;
                    level = (vlc >> 4) + ((run == 0) ? 4 : ((run < 3) ? 2 : ((run < 10) ? 1 : 0)));
                }
            }


            if ((index += run) >= limit)
                return -1;

            block[scan[index]] = (level ^ sign) - sign;
        }

        if (type != 2) {
            break;
        }
    }

    return 0;
}

static av_always_inline int
svq3_fetch_diagonal_mv(const SVQ3Context *s, const int16_t **C,
                       int i, int list, int part_width)
{
    const int topright_ref = s->ref_cache[list][i - 8 + part_width];

    if (topright_ref != PART_NOT_AVAILABLE) {
        *C = s->mv_cache[list][i - 8 + part_width];
        return topright_ref;
    } else {
        *C = s->mv_cache[list][i - 8 - 1];
        return s->ref_cache[list][i - 8 - 1];
    }
}

/**
 * Get the predicted MV.
 * @param n the block index
 * @param part_width the width of the partition (4, 8,16) -> (1, 2, 4)
 * @param mx the x component of the predicted motion vector
 * @param my the y component of the predicted motion vector
 */
static av_always_inline void svq3_pred_motion(const SVQ3Context *s, int n,
                                              int part_width, int list,
                                              int ref, int *const mx, int *const my)
{
    const int index8       = scan8[n];
    const int top_ref      = s->ref_cache[list][index8 - 8];
    const int left_ref     = s->ref_cache[list][index8 - 1];
    const int16_t *const A = s->mv_cache[list][index8 - 1];
    const int16_t *const B = s->mv_cache[list][index8 - 8];
    const int16_t *C;
    int diagonal_ref, match_count;

/* mv_cache
 * B . . A T T T T
 * U . . L . . , .
 * U . . L . . . .
 * U . . L . . , .
 * . . . L . . . .
 */

    diagonal_ref = svq3_fetch_diagonal_mv(s, &C, index8, list, part_width);
    match_count  = (diagonal_ref == ref) + (top_ref == ref) + (left_ref == ref);
    if (match_count > 1) { //most common
        *mx = mid_pred(A[0], B[0], C[0]);
        *my = mid_pred(A[1], B[1], C[1]);
    } else if (match_count == 1) {
        if (left_ref == ref) {
            *mx = A[0];
            *my = A[1];
        } else if (top_ref == ref) {
            *mx = B[0];
            *my = B[1];
        } else {
            *mx = C[0];
            *my = C[1];
        }
    } else {
        if (top_ref      == PART_NOT_AVAILABLE &&
            diagonal_ref == PART_NOT_AVAILABLE &&
            left_ref     != PART_NOT_AVAILABLE) {
            *mx = A[0];
            *my = A[1];
        } else {
            *mx = mid_pred(A[0], B[0], C[0]);
            *my = mid_pred(A[1], B[1], C[1]);
        }
    }
}

static inline void svq3_mc_dir_part(SVQ3Context *s,
                                    int x, int y, int width, int height,
                                    int mx, int my, int dxy,
                                    int thirdpel, int dir, int avg)
{
    H264Context *h = &s->h;
    const H264Picture *pic = (dir == 0) ? s->last_pic : s->next_pic;
    uint8_t *src, *dest;
    int i, emu = 0;
    int blocksize = 2 - (width >> 3); // 16->0, 8->1, 4->2
    int linesize   = s->cur_pic->f->linesize[0];
    int uvlinesize = s->cur_pic->f->linesize[1];

    mx += x;
    my += y;

    if (mx < 0 || mx >= s->h_edge_pos - width  - 1 ||
        my < 0 || my >= s->v_edge_pos - height - 1) {
        emu = 1;
        mx = av_clip(mx, -16, s->h_edge_pos - width  + 15);
        my = av_clip(my, -16, s->v_edge_pos - height + 15);
    }

    /* form component predictions */
    dest = s->cur_pic->f->data[0] + x + y * linesize;
    src  = pic->f->data[0] + mx + my * linesize;

    if (emu) {
        s->vdsp.emulated_edge_mc(s->edge_emu_buffer, src,
                                 linesize, linesize,
                                 width + 1, height + 1,
                                 mx, my, s->h_edge_pos, s->v_edge_pos);
        src = s->edge_emu_buffer;
    }
    if (thirdpel)
        (avg ? s->tdsp.avg_tpel_pixels_tab
             : s->tdsp.put_tpel_pixels_tab)[dxy](dest, src, linesize,
                                                 width, height);
    else
        (avg ? s->hdsp.avg_pixels_tab
             : s->hdsp.put_pixels_tab)[blocksize][dxy](dest, src, linesize,
                                                       height);

    if (!(h->flags & AV_CODEC_FLAG_GRAY)) {
        mx     = mx + (mx < (int) x) >> 1;
        my     = my + (my < (int) y) >> 1;
        width  = width  >> 1;
        height = height >> 1;
        blocksize++;

        for (i = 1; i < 3; i++) {
            dest = s->cur_pic->f->data[i] + (x >> 1) + (y >> 1) * uvlinesize;
            src  = pic->f->data[i] + mx + my * uvlinesize;

            if (emu) {
                s->vdsp.emulated_edge_mc(s->edge_emu_buffer, src,
                                         uvlinesize, uvlinesize,
                                         width + 1, height + 1,
                                         mx, my, (s->h_edge_pos >> 1),
                                         s->v_edge_pos >> 1);
                src = s->edge_emu_buffer;
            }
            if (thirdpel)
                (avg ? s->tdsp.avg_tpel_pixels_tab
                     : s->tdsp.put_tpel_pixels_tab)[dxy](dest, src,
                                                         uvlinesize,
                                                         width, height);
            else
                (avg ? s->hdsp.avg_pixels_tab
                     : s->hdsp.put_pixels_tab)[blocksize][dxy](dest, src,
                                                               uvlinesize,
                                                               height);
        }
    }
}

static inline int svq3_mc_dir(SVQ3Context *s, int size, int mode,
                              int dir, int avg)
{
    int i, j, k, mx, my, dx, dy, x, y;
    H264Context *h          = &s->h;
    const int part_width    = ((size & 5) == 4) ? 4 : 16 >> (size & 1);
    const int part_height   = 16 >> ((unsigned)(size + 1) / 3);
    const int extra_width   = (mode == PREDICT_MODE) ? -16 * 6 : 0;
    const int h_edge_pos    = 6 * (s->h_edge_pos - part_width)  - extra_width;
    const int v_edge_pos    = 6 * (s->v_edge_pos - part_height) - extra_width;

    for (i = 0; i < 16; i += part_height)
        for (j = 0; j < 16; j += part_width) {
            const int b_xy = (4 * s->mb_x + (j >> 2)) +
                             (4 * s->mb_y + (i >> 2)) * s->b_stride;
            int dxy;
            x = 16 * s->mb_x + j;
            y = 16 * s->mb_y + i;
            k = (j >> 2 & 1) + (i >> 1 & 2) +
                (j >> 1 & 4) + (i      & 8);

            if (mode != PREDICT_MODE) {
                svq3_pred_motion(s, k, part_width >> 2, dir, 1, &mx, &my);
            } else {
                mx = s->next_pic->motion_val[0][b_xy][0] << 1;
                my = s->next_pic->motion_val[0][b_xy][1] << 1;

                if (dir == 0) {
                    mx = mx * s->frame_num_offset /
                         s->prev_frame_num_offset + 1 >> 1;
                    my = my * s->frame_num_offset /
                         s->prev_frame_num_offset + 1 >> 1;
                } else {
                    mx = mx * (s->frame_num_offset - s->prev_frame_num_offset) /
                         s->prev_frame_num_offset + 1 >> 1;
                    my = my * (s->frame_num_offset - s->prev_frame_num_offset) /
                         s->prev_frame_num_offset + 1 >> 1;
                }
            }

            /* clip motion vector prediction to frame border */
            mx = av_clip(mx, extra_width - 6 * x, h_edge_pos - 6 * x);
            my = av_clip(my, extra_width - 6 * y, v_edge_pos - 6 * y);

            /* get (optional) motion vector differential */
            if (mode == PREDICT_MODE) {
                dx = dy = 0;
            } else {
                dy = svq3_get_se_golomb(&s->gb_slice);
                dx = svq3_get_se_golomb(&s->gb_slice);

                if (dx == INVALID_VLC || dy == INVALID_VLC) {
                    av_log(h->avctx, AV_LOG_ERROR, "invalid MV vlc\n");
                    return -1;
                }
            }

            /* compute motion vector */
            if (mode == THIRDPEL_MODE) {
                int fx, fy;
                mx  = (mx + 1 >> 1) + dx;
                my  = (my + 1 >> 1) + dy;
                fx  = (unsigned)(mx + 0x3000) / 3 - 0x1000;
                fy  = (unsigned)(my + 0x3000) / 3 - 0x1000;
                dxy = (mx - 3 * fx) + 4 * (my - 3 * fy);

                svq3_mc_dir_part(s, x, y, part_width, part_height,
                                 fx, fy, dxy, 1, dir, avg);
                mx += mx;
                my += my;
            } else if (mode == HALFPEL_MODE || mode == PREDICT_MODE) {
                mx  = (unsigned)(mx + 1 + 0x3000) / 3 + dx - 0x1000;
                my  = (unsigned)(my + 1 + 0x3000) / 3 + dy - 0x1000;
                dxy = (mx & 1) + 2 * (my & 1);

                svq3_mc_dir_part(s, x, y, part_width, part_height,
                                 mx >> 1, my >> 1, dxy, 0, dir, avg);
                mx *= 3;
                my *= 3;
            } else {
                mx = (unsigned)(mx + 3 + 0x6000) / 6 + dx - 0x1000;
                my = (unsigned)(my + 3 + 0x6000) / 6 + dy - 0x1000;

                svq3_mc_dir_part(s, x, y, part_width, part_height,
                                 mx, my, 0, 0, dir, avg);
                mx *= 6;
                my *= 6;
            }

            /* update mv_cache */
            if (mode != PREDICT_MODE) {
                int32_t mv = pack16to32(mx, my);

                if (part_height == 8 && i < 8) {
                    AV_WN32A(s->mv_cache[dir][scan8[k] + 1 * 8], mv);

                    if (part_width == 8 && j < 8)
                        AV_WN32A(s->mv_cache[dir][scan8[k] + 1 + 1 * 8], mv);
                }
                if (part_width == 8 && j < 8)
                    AV_WN32A(s->mv_cache[dir][scan8[k] + 1], mv);
                if (part_width == 4 || part_height == 4)
                    AV_WN32A(s->mv_cache[dir][scan8[k]], mv);
            }

            /* write back motion vectors */
            fill_rectangle(s->cur_pic->motion_val[dir][b_xy],
                           part_width >> 2, part_height >> 2, s->b_stride,
                           pack16to32(mx, my), 4);
        }

    return 0;
}

static av_always_inline void hl_decode_mb_idct_luma(SVQ3Context *s,
                                                    int mb_type, const int *block_offset,
                                                    int linesize, uint8_t *dest_y)
{
    int i;
    if (!IS_INTRA4x4(mb_type)) {
        for (i = 0; i < 16; i++)
            if (s->non_zero_count_cache[scan8[i]] || s->mb[i * 16]) {
                uint8_t *const ptr = dest_y + block_offset[i];
                svq3_add_idct_c(ptr, s->mb + i * 16, linesize,
                                s->qscale, IS_INTRA(mb_type) ? 1 : 0);
            }
    }
}

static av_always_inline int dctcoef_get(int16_t *mb, int index)
{
    return AV_RN16A(mb + index);
}

static av_always_inline void hl_decode_mb_predict_luma(SVQ3Context *s,
                                                       const H264Context *h,
                                                       int mb_type,
                                                       const int *block_offset,
                                                       int linesize,
                                                       uint8_t *dest_y)
{
    int i;
    int qscale = s->qscale;

    if (IS_INTRA4x4(mb_type)) {
        for (i = 0; i < 16; i++) {
            uint8_t *const ptr = dest_y + block_offset[i];
            const int dir      = s->intra4x4_pred_mode_cache[scan8[i]];

            uint8_t *topright;
            int nnz, tr;
            if (dir == DIAG_DOWN_LEFT_PRED || dir == VERT_LEFT_PRED) {
                const int topright_avail = (s->topright_samples_available << i) & 0x8000;
                av_assert2(s->mb_y || linesize <= block_offset[i]);
                if (!topright_avail) {
                    tr       = ptr[3 - linesize] * 0x01010101u;
                    topright = (uint8_t *)&tr;
                } else
                    topright = ptr + 4 - linesize;
            } else
                topright = NULL;

            s->hpc.pred4x4[dir](ptr, topright, linesize);
            nnz = s->non_zero_count_cache[scan8[i]];
            if (nnz) {
                svq3_add_idct_c(ptr, s->mb + i * 16, linesize, qscale, 0);
            }
        }
    } else {
        s->hpc.pred16x16[s->intra16x16_pred_mode](dest_y, linesize);
        svq3_luma_dc_dequant_idct_c(s->mb, s->mb_luma_dc[0], qscale);
    }
}

static void hl_decode_mb(SVQ3Context *s, const H264Context *h)
{
    const int mb_x    = s->mb_x;
    const int mb_y    = s->mb_y;
    const int mb_xy   = s->mb_xy;
    const int mb_type = s->cur_pic->mb_type[mb_xy];
    uint8_t *dest_y, *dest_cb, *dest_cr;
    int linesize, uvlinesize;
    int i, j;
    const int *block_offset = &h->block_offset[0];
    const int block_h   = 16 >> h->chroma_y_shift;

    linesize   = s->cur_pic->f->linesize[0];
    uvlinesize = s->cur_pic->f->linesize[1];

    dest_y  = s->cur_pic->f->data[0] + (mb_x     + mb_y * linesize)  * 16;
    dest_cb = s->cur_pic->f->data[1] +  mb_x * 8 + mb_y * uvlinesize * block_h;
    dest_cr = s->cur_pic->f->data[2] +  mb_x * 8 + mb_y * uvlinesize * block_h;

    s->vdsp.prefetch(dest_y  + (s->mb_x & 3) * 4 * linesize   + 64, linesize,      4);
    s->vdsp.prefetch(dest_cb + (s->mb_x & 7)     * uvlinesize + 64, dest_cr - dest_cb, 2);

    if (IS_INTRA(mb_type)) {
        s->hpc.pred8x8[s->chroma_pred_mode](dest_cb, uvlinesize);
        s->hpc.pred8x8[s->chroma_pred_mode](dest_cr, uvlinesize);

        hl_decode_mb_predict_luma(s, h, mb_type, block_offset, linesize, dest_y);
    }

    hl_decode_mb_idct_luma(s, mb_type, block_offset, linesize, dest_y);

    if (s->cbp & 0x30) {
        uint8_t *dest[2] = { dest_cb, dest_cr };
        s->h264dsp.h264_chroma_dc_dequant_idct(s->mb + 16 * 16 * 1,
                                               s->dequant4_coeff[4][0]);
        s->h264dsp.h264_chroma_dc_dequant_idct(s->mb + 16 * 16 * 2,
                                               s->dequant4_coeff[4][0]);
        for (j = 1; j < 3; j++) {
            for (i = j * 16; i < j * 16 + 4; i++)
                if (s->non_zero_count_cache[scan8[i]] || s->mb[i * 16]) {
                    uint8_t *const ptr = dest[j - 1] + block_offset[i];
                    svq3_add_idct_c(ptr, s->mb + i * 16,
                                    uvlinesize, ff_h264_chroma_qp[0][s->qscale + 12] - 12, 2);
                }
        }
    }
}

static int svq3_decode_mb(SVQ3Context *s, unsigned int mb_type)
{
    H264Context *h = &s->h;
    int i, j, k, m, dir, mode;
    int cbp = 0;
    uint32_t vlc;
    int8_t *top, *left;
    const int mb_xy = s->mb_xy;
    const int b_xy  = 4 * s->mb_x + 4 * s->mb_y * s->b_stride;

    s->top_samples_available      = (s->mb_y == 0) ? 0x33FF : 0xFFFF;
    s->left_samples_available     = (s->mb_x == 0) ? 0x5F5F : 0xFFFF;
    s->topright_samples_available = 0xFFFF;

    if (mb_type == 0) {           /* SKIP */
        if (s->pict_type == AV_PICTURE_TYPE_P ||
            s->next_pic->mb_type[mb_xy] == -1) {
            svq3_mc_dir_part(s, 16 * s->mb_x, 16 * s->mb_y, 16, 16,
                             0, 0, 0, 0, 0, 0);

            if (s->pict_type == AV_PICTURE_TYPE_B)
                svq3_mc_dir_part(s, 16 * s->mb_x, 16 * s->mb_y, 16, 16,
                                 0, 0, 0, 0, 1, 1);

            mb_type = MB_TYPE_SKIP;
        } else {
            mb_type = FFMIN(s->next_pic->mb_type[mb_xy], 6);
            if (svq3_mc_dir(s, mb_type, PREDICT_MODE, 0, 0) < 0)
                return -1;
            if (svq3_mc_dir(s, mb_type, PREDICT_MODE, 1, 1) < 0)
                return -1;

            mb_type = MB_TYPE_16x16;
        }
    } else if (mb_type < 8) {     /* INTER */
        if (s->thirdpel_flag && s->halfpel_flag == !get_bits1(&s->gb_slice))
            mode = THIRDPEL_MODE;
        else if (s->halfpel_flag &&
                 s->thirdpel_flag == !get_bits1(&s->gb_slice))
            mode = HALFPEL_MODE;
        else
            mode = FULLPEL_MODE;

        /* fill caches */
        /* note ref_cache should contain here:
         *  ????????
         *  ???11111
         *  N??11111
         *  N??11111
         *  N??11111
         */

        for (m = 0; m < 2; m++) {
            if (s->mb_x > 0 && s->intra4x4_pred_mode[s->mb2br_xy[mb_xy - 1] + 6] != -1) {
                for (i = 0; i < 4; i++)
                    AV_COPY32(s->mv_cache[m][scan8[0] - 1 + i * 8],
                              s->cur_pic->motion_val[m][b_xy - 1 + i * s->b_stride]);
            } else {
                for (i = 0; i < 4; i++)
                    AV_ZERO32(s->mv_cache[m][scan8[0] - 1 + i * 8]);
            }
            if (s->mb_y > 0) {
                memcpy(s->mv_cache[m][scan8[0] - 1 * 8],
                       s->cur_pic->motion_val[m][b_xy - s->b_stride],
                       4 * 2 * sizeof(int16_t));
                memset(&s->ref_cache[m][scan8[0] - 1 * 8],
                       (s->intra4x4_pred_mode[s->mb2br_xy[mb_xy - s->mb_stride]] == -1) ? PART_NOT_AVAILABLE : 1, 4);

                if (s->mb_x < s->mb_width - 1) {
                    AV_COPY32(s->mv_cache[m][scan8[0] + 4 - 1 * 8],
                              s->cur_pic->motion_val[m][b_xy - s->b_stride + 4]);
                    s->ref_cache[m][scan8[0] + 4 - 1 * 8] =
                        (s->intra4x4_pred_mode[s->mb2br_xy[mb_xy - s->mb_stride + 1] + 6] == -1 ||
                         s->intra4x4_pred_mode[s->mb2br_xy[mb_xy - s->mb_stride]] == -1) ? PART_NOT_AVAILABLE : 1;
                } else
                    s->ref_cache[m][scan8[0] + 4 - 1 * 8] = PART_NOT_AVAILABLE;
                if (s->mb_x > 0) {
                    AV_COPY32(s->mv_cache[m][scan8[0] - 1 - 1 * 8],
                              s->cur_pic->motion_val[m][b_xy - s->b_stride - 1]);
                    s->ref_cache[m][scan8[0] - 1 - 1 * 8] =
                        (s->intra4x4_pred_mode[s->mb2br_xy[mb_xy - s->mb_stride - 1] + 3] == -1) ? PART_NOT_AVAILABLE : 1;
                } else
                    s->ref_cache[m][scan8[0] - 1 - 1 * 8] = PART_NOT_AVAILABLE;
            } else
                memset(&s->ref_cache[m][scan8[0] - 1 * 8 - 1],
                       PART_NOT_AVAILABLE, 8);

            if (s->pict_type != AV_PICTURE_TYPE_B)
                break;
        }

        /* decode motion vector(s) and form prediction(s) */
        if (s->pict_type == AV_PICTURE_TYPE_P) {
            if (svq3_mc_dir(s, mb_type - 1, mode, 0, 0) < 0)
                return -1;
        } else {        /* AV_PICTURE_TYPE_B */
            if (mb_type != 2) {
                if (svq3_mc_dir(s, 0, mode, 0, 0) < 0)
                    return -1;
            } else {
                for (i = 0; i < 4; i++)
                    memset(s->cur_pic->motion_val[0][b_xy + i * s->b_stride],
                           0, 4 * 2 * sizeof(int16_t));
            }
            if (mb_type != 1) {
                if (svq3_mc_dir(s, 0, mode, 1, mb_type == 3) < 0)
                    return -1;
            } else {
                for (i = 0; i < 4; i++)
                    memset(s->cur_pic->motion_val[1][b_xy + i * s->b_stride],
                           0, 4 * 2 * sizeof(int16_t));
            }
        }

        mb_type = MB_TYPE_16x16;
    } else if (mb_type == 8 || mb_type == 33) {   /* INTRA4x4 */
        int8_t *i4x4       = s->intra4x4_pred_mode + s->mb2br_xy[s->mb_xy];
        int8_t *i4x4_cache = s->intra4x4_pred_mode_cache;

        memset(s->intra4x4_pred_mode_cache, -1, 8 * 5 * sizeof(int8_t));

        if (mb_type == 8) {
            if (s->mb_x > 0) {
                for (i = 0; i < 4; i++)
                    s->intra4x4_pred_mode_cache[scan8[0] - 1 + i * 8] = s->intra4x4_pred_mode[s->mb2br_xy[mb_xy - 1] + 6 - i];
                if (s->intra4x4_pred_mode_cache[scan8[0] - 1] == -1)
                    s->left_samples_available = 0x5F5F;
            }
            if (s->mb_y > 0) {
                s->intra4x4_pred_mode_cache[4 + 8 * 0] = s->intra4x4_pred_mode[s->mb2br_xy[mb_xy - s->mb_stride] + 0];
                s->intra4x4_pred_mode_cache[5 + 8 * 0] = s->intra4x4_pred_mode[s->mb2br_xy[mb_xy - s->mb_stride] + 1];
                s->intra4x4_pred_mode_cache[6 + 8 * 0] = s->intra4x4_pred_mode[s->mb2br_xy[mb_xy - s->mb_stride] + 2];
                s->intra4x4_pred_mode_cache[7 + 8 * 0] = s->intra4x4_pred_mode[s->mb2br_xy[mb_xy - s->mb_stride] + 3];

                if (s->intra4x4_pred_mode_cache[4 + 8 * 0] == -1)
                    s->top_samples_available = 0x33FF;
            }

            /* decode prediction codes for luma blocks */
            for (i = 0; i < 16; i += 2) {
                vlc = svq3_get_ue_golomb(&s->gb_slice);

                if (vlc >= 25U) {
                    av_log(h->avctx, AV_LOG_ERROR,
                           "luma prediction:%"PRIu32"\n", vlc);
                    return -1;
                }

                left = &s->intra4x4_pred_mode_cache[scan8[i] - 1];
                top  = &s->intra4x4_pred_mode_cache[scan8[i] - 8];

                left[1] = svq3_pred_1[top[0] + 1][left[0] + 1][svq3_pred_0[vlc][0]];
                left[2] = svq3_pred_1[top[1] + 1][left[1] + 1][svq3_pred_0[vlc][1]];

                if (left[1] == -1 || left[2] == -1) {
                    av_log(h->avctx, AV_LOG_ERROR, "weird prediction\n");
                    return -1;
                }
            }
        } else {    /* mb_type == 33, DC_128_PRED block type */
            for (i = 0; i < 4; i++)
                memset(&s->intra4x4_pred_mode_cache[scan8[0] + 8 * i], DC_PRED, 4);
        }

        AV_COPY32(i4x4, i4x4_cache + 4 + 8 * 4);
        i4x4[4] = i4x4_cache[7 + 8 * 3];
        i4x4[5] = i4x4_cache[7 + 8 * 2];
        i4x4[6] = i4x4_cache[7 + 8 * 1];

        if (mb_type == 8) {
            ff_h264_check_intra4x4_pred_mode(s->intra4x4_pred_mode_cache,
                                             h->avctx, s->top_samples_available,
                                             s->left_samples_available);

            s->top_samples_available  = (s->mb_y == 0) ? 0x33FF : 0xFFFF;
            s->left_samples_available = (s->mb_x == 0) ? 0x5F5F : 0xFFFF;
        } else {
            for (i = 0; i < 4; i++)
                memset(&s->intra4x4_pred_mode_cache[scan8[0] + 8 * i], DC_128_PRED, 4);

            s->top_samples_available  = 0x33FF;
            s->left_samples_available = 0x5F5F;
        }

        mb_type = MB_TYPE_INTRA4x4;
    } else {                      /* INTRA16x16 */
        dir = ff_h264_i_mb_type_info[mb_type - 8].pred_mode;
        dir = (dir >> 1) ^ 3 * (dir & 1) ^ 1;

        if ((s->intra16x16_pred_mode = ff_h264_check_intra_pred_mode(h->avctx, s->top_samples_available,
                                                                     s->left_samples_available, dir, 0)) < 0) {
            av_log(h->avctx, AV_LOG_ERROR, "ff_h264_check_intra_pred_mode < 0\n");
            return s->intra16x16_pred_mode;
        }

        cbp     = ff_h264_i_mb_type_info[mb_type - 8].cbp;
        mb_type = MB_TYPE_INTRA16x16;
    }

    if (!IS_INTER(mb_type) && s->pict_type != AV_PICTURE_TYPE_I) {
        for (i = 0; i < 4; i++)
            memset(s->cur_pic->motion_val[0][b_xy + i * s->b_stride],
                   0, 4 * 2 * sizeof(int16_t));
        if (s->pict_type == AV_PICTURE_TYPE_B) {
            for (i = 0; i < 4; i++)
                memset(s->cur_pic->motion_val[1][b_xy + i * s->b_stride],
                       0, 4 * 2 * sizeof(int16_t));
        }
    }
    if (!IS_INTRA4x4(mb_type)) {
        memset(s->intra4x4_pred_mode + s->mb2br_xy[mb_xy], DC_PRED, 8);
    }
    if (!IS_SKIP(mb_type) || s->pict_type == AV_PICTURE_TYPE_B) {
        memset(s->non_zero_count_cache + 8, 0, 14 * 8 * sizeof(uint8_t));
    }

    if (!IS_INTRA16x16(mb_type) &&
        (!IS_SKIP(mb_type) || s->pict_type == AV_PICTURE_TYPE_B)) {
<<<<<<< HEAD
        if ((vlc = svq3_get_ue_golomb(&h->gb)) >= 48U){
=======
        if ((vlc = svq3_get_ue_golomb(&s->gb_slice)) >= 48) {
>>>>>>> 1848a154
            av_log(h->avctx, AV_LOG_ERROR, "cbp_vlc=%"PRIu32"\n", vlc);
            return -1;
        }

        cbp = IS_INTRA(mb_type) ? ff_h264_golomb_to_intra4x4_cbp[vlc]
                                : ff_h264_golomb_to_inter_cbp[vlc];
    }
    if (IS_INTRA16x16(mb_type) ||
        (s->pict_type != AV_PICTURE_TYPE_I && s->adaptive_quant && cbp)) {
        s->qscale += svq3_get_se_golomb(&s->gb_slice);

        if (s->qscale > 31u) {
            av_log(h->avctx, AV_LOG_ERROR, "qscale:%d\n", s->qscale);
            return -1;
        }
    }
    if (IS_INTRA16x16(mb_type)) {
        AV_ZERO128(s->mb_luma_dc[0] + 0);
        AV_ZERO128(s->mb_luma_dc[0] + 8);
        if (svq3_decode_block(&s->gb_slice, s->mb_luma_dc[0], 0, 1)) {
            av_log(h->avctx, AV_LOG_ERROR,
                   "error while decoding intra luma dc\n");
            return -1;
        }
    }

    if (cbp) {
        const int index = IS_INTRA16x16(mb_type) ? 1 : 0;
        const int type  = ((s->qscale < 24 && IS_INTRA4x4(mb_type)) ? 2 : 1);

        for (i = 0; i < 4; i++)
            if ((cbp & (1 << i))) {
                for (j = 0; j < 4; j++) {
                    k = index ? (1 * (j & 1) + 2 * (i & 1) +
                                 2 * (j & 2) + 4 * (i & 2))
                              : (4 * i + j);
                    s->non_zero_count_cache[scan8[k]] = 1;

                    if (svq3_decode_block(&s->gb_slice, &s->mb[16 * k], index, type)) {
                        av_log(h->avctx, AV_LOG_ERROR,
                               "error while decoding block\n");
                        return -1;
                    }
                }
            }

        if ((cbp & 0x30)) {
            for (i = 1; i < 3; ++i)
                if (svq3_decode_block(&s->gb_slice, &s->mb[16 * 16 * i], 0, 3)) {
                    av_log(h->avctx, AV_LOG_ERROR,
                           "error while decoding chroma dc block\n");
                    return -1;
                }

            if ((cbp & 0x20)) {
                for (i = 1; i < 3; i++) {
                    for (j = 0; j < 4; j++) {
                        k                                 = 16 * i + j;
                        s->non_zero_count_cache[scan8[k]] = 1;

                        if (svq3_decode_block(&s->gb_slice, &s->mb[16 * k], 1, 1)) {
                            av_log(h->avctx, AV_LOG_ERROR,
                                   "error while decoding chroma ac block\n");
                            return -1;
                        }
                    }
                }
            }
        }
    }

    s->cbp                     = cbp;
    s->cur_pic->mb_type[mb_xy] = mb_type;

    if (IS_INTRA(mb_type))
        s->chroma_pred_mode = ff_h264_check_intra_pred_mode(h->avctx, s->top_samples_available,
                                                            s->left_samples_available, DC_PRED8x8, 1);

    return 0;
}

static int svq3_decode_slice_header(AVCodecContext *avctx)
{
    SVQ3Context *s = avctx->priv_data;
    H264Context *h    = &s->h;
    const int mb_xy   = s->mb_xy;
    int i, header;
    unsigned slice_id;

    header = get_bits(&s->gb, 8);

    if (((header & 0x9F) != 1 && (header & 0x9F) != 2) || (header & 0x60) == 0) {
        /* TODO: what? */
        av_log(avctx, AV_LOG_ERROR, "unsupported slice header (%02X)\n", header);
        return -1;
    } else {
        int slice_bits, slice_bytes, slice_length;
        int length = header >> 5 & 3;

        slice_length = show_bits(&s->gb, 8 * length);
        slice_bits   = slice_length * 8;
        slice_bytes  = slice_length + length - 1;

        if (slice_bytes > get_bits_left(&s->gb)) {
            av_log(avctx, AV_LOG_ERROR, "slice after bitstream end\n");
            return -1;
        }

        skip_bits(&s->gb, 8);

        av_fast_malloc(&s->slice_buf, &s->slice_size, slice_bytes + AV_INPUT_BUFFER_PADDING_SIZE);
        if (!s->slice_buf)
            return AVERROR(ENOMEM);

        memcpy(s->slice_buf, s->gb.buffer + s->gb.index / 8, slice_bytes);

        init_get_bits(&s->gb_slice, s->slice_buf, slice_bits);

        if (s->watermark_key) {
            uint32_t header = AV_RL32(&s->gb_slice.buffer[1]);
            AV_WL32(&s->gb_slice.buffer[1], header ^ s->watermark_key);
        }
        if (length > 0) {
            memmove(s->slice_buf, &s->slice_buf[slice_length], length - 1);
        }
        skip_bits_long(&s->gb, slice_bytes * 8);
    }

    if ((slice_id = svq3_get_ue_golomb(&s->gb_slice)) >= 3) {
        av_log(h->avctx, AV_LOG_ERROR, "illegal slice type %u \n", slice_id);
        return -1;
    }

    s->pict_type = ff_h264_golomb_to_pict_type[slice_id];

    if ((header & 0x9F) == 2) {
        i = (s->mb_num < 64) ? 6 : (1 + av_log2(s->mb_num - 1));
        get_bits(&s->gb_slice, i);
    } else {
        skip_bits1(&s->gb_slice);
    }

    s->slice_num      = get_bits(&s->gb_slice, 8);
    s->qscale         = get_bits(&s->gb_slice, 5);
    s->adaptive_quant = get_bits1(&s->gb_slice);

    /* unknown fields */
    skip_bits1(&s->gb_slice);

<<<<<<< HEAD
    if (s->has_watermark)
        skip_bits1(&h->gb);
=======
    if (s->unknown_flag)
        skip_bits1(&s->gb_slice);
>>>>>>> 1848a154

    skip_bits1(&s->gb_slice);
    skip_bits(&s->gb_slice, 2);

<<<<<<< HEAD
    if (skip_1stop_8data_bits(&h->gb) < 0)
        return AVERROR_INVALIDDATA;
=======
    while (get_bits1(&s->gb_slice))
        skip_bits(&s->gb_slice, 8);
>>>>>>> 1848a154

    /* reset intra predictors and invalidate motion vector references */
    if (s->mb_x > 0) {
        memset(s->intra4x4_pred_mode + s->mb2br_xy[mb_xy - 1] + 3,
               -1, 4 * sizeof(int8_t));
        memset(s->intra4x4_pred_mode + s->mb2br_xy[mb_xy - s->mb_x],
               -1, 8 * sizeof(int8_t) * s->mb_x);
    }
    if (s->mb_y > 0) {
        memset(s->intra4x4_pred_mode + s->mb2br_xy[mb_xy - s->mb_stride],
               -1, 8 * sizeof(int8_t) * (s->mb_width - s->mb_x));

        if (s->mb_x > 0)
            s->intra4x4_pred_mode[s->mb2br_xy[mb_xy - s->mb_stride - 1] + 3] = -1;
    }

    return 0;
}

static void init_dequant4_coeff_table(SVQ3Context *s)
{
    int q, x;
    const int max_qp = 51;

    for (q = 0; q < max_qp + 1; q++) {
        int shift = ff_h264_quant_div6[q] + 2;
        int idx   = ff_h264_quant_rem6[q];
        for (x = 0; x < 16; x++)
            s->dequant4_coeff[q][(x >> 2) | ((x << 2) & 0xF)] =
                ((uint32_t)ff_h264_dequant4_coeff_init[idx][(x & 1) + ((x >> 2) & 1)] * 16) << shift;
    }
}

static av_cold int svq3_decode_init(AVCodecContext *avctx)
{
    SVQ3Context *s = avctx->priv_data;
    H264Context *h = &s->h;
    int m, x, y;
    unsigned char *extradata;
    unsigned char *extradata_end;
    unsigned int size;
    int marker_found = 0;
    int ret;

    s->cur_pic  = av_mallocz(sizeof(*s->cur_pic));
    s->last_pic = av_mallocz(sizeof(*s->last_pic));
    s->next_pic = av_mallocz(sizeof(*s->next_pic));
    if (!s->next_pic || !s->last_pic || !s->cur_pic) {
        ret = AVERROR(ENOMEM);
        goto fail;
    }

    s->cur_pic->f  = av_frame_alloc();
    s->last_pic->f = av_frame_alloc();
    s->next_pic->f = av_frame_alloc();
    if (!s->cur_pic->f || !s->last_pic->f || !s->next_pic->f)
        return AVERROR(ENOMEM);

    if ((ret = ff_h264_decode_init(avctx)) < 0)
        goto fail;

    // we will overwrite it later during decoding
    av_frame_free(&h->cur_pic.f);

    av_frame_free(&h->last_pic_for_ec.f);

    ff_h264dsp_init(&s->h264dsp, 8, 1);
    av_assert0(h->sps.bit_depth_chroma == 0);
    ff_h264_pred_init(&s->hpc, AV_CODEC_ID_SVQ3, 8, 1);
    ff_videodsp_init(&s->vdsp, 8);


    avctx->bits_per_raw_sample = 8;
    h->sps.bit_depth_luma = 8;
    h->chroma_format_idc = 1;

    ff_hpeldsp_init(&s->hdsp, avctx->flags);
    ff_tpeldsp_init(&s->tdsp);

    h->flags           = avctx->flags;
    h->sps.chroma_format_idc = 1;
    h->picture_structure = PICT_FRAME;
    avctx->pix_fmt     = AV_PIX_FMT_YUVJ420P;
    avctx->color_range = AVCOL_RANGE_JPEG;

    h->chroma_x_shift = h->chroma_y_shift = 1;

    s->halfpel_flag  = 1;
    s->thirdpel_flag = 1;
    s->has_watermark = 0;

    /* prowl for the "SEQH" marker in the extradata */
    extradata     = (unsigned char *)avctx->extradata;
    extradata_end = avctx->extradata + avctx->extradata_size;
    if (extradata) {
        for (m = 0; m + 8 < avctx->extradata_size; m++) {
            if (!memcmp(extradata, "SEQH", 4)) {
                marker_found = 1;
                break;
            }
            extradata++;
        }
    }

    /* if a match was found, parse the extra data */
    if (marker_found) {
        GetBitContext gb;
        int frame_size_code;
        int unk0, unk1, unk2, unk3, unk4;

        size = AV_RB32(&extradata[4]);
        if (size > extradata_end - extradata - 8) {
            ret = AVERROR_INVALIDDATA;
            goto fail;
        }
        init_get_bits(&gb, extradata + 8, size * 8);

        /* 'frame size code' and optional 'width, height' */
        frame_size_code = get_bits(&gb, 3);
        switch (frame_size_code) {
        case 0:
            avctx->width  = 160;
            avctx->height = 120;
            break;
        case 1:
            avctx->width  = 128;
            avctx->height =  96;
            break;
        case 2:
            avctx->width  = 176;
            avctx->height = 144;
            break;
        case 3:
            avctx->width  = 352;
            avctx->height = 288;
            break;
        case 4:
            avctx->width  = 704;
            avctx->height = 576;
            break;
        case 5:
            avctx->width  = 240;
            avctx->height = 180;
            break;
        case 6:
            avctx->width  = 320;
            avctx->height = 240;
            break;
        case 7:
            avctx->width  = get_bits(&gb, 12);
            avctx->height = get_bits(&gb, 12);
            break;
        }

        s->halfpel_flag  = get_bits1(&gb);
        s->thirdpel_flag = get_bits1(&gb);

        /* unknown fields */
        unk0 = get_bits1(&gb);
        unk1 = get_bits1(&gb);
        unk2 = get_bits1(&gb);
        unk3 = get_bits1(&gb);

        h->low_delay = get_bits1(&gb);

        /* unknown field */
        unk4 = get_bits1(&gb);

        av_log(avctx, AV_LOG_DEBUG, "Unknown fields %d %d %d %d %d\n",
               unk0, unk1, unk2, unk3, unk4);

        if (skip_1stop_8data_bits(&gb) < 0) {
            ret = AVERROR_INVALIDDATA;
            goto fail;
        }

        s->has_watermark  = get_bits1(&gb);
        avctx->has_b_frames = !h->low_delay;
        if (s->has_watermark) {
#if CONFIG_ZLIB
            unsigned watermark_width  = svq3_get_ue_golomb(&gb);
            unsigned watermark_height = svq3_get_ue_golomb(&gb);
            int u1                    = svq3_get_ue_golomb(&gb);
            int u2                    = get_bits(&gb, 8);
            int u3                    = get_bits(&gb, 2);
            int u4                    = svq3_get_ue_golomb(&gb);
            unsigned long buf_len     = watermark_width *
                                        watermark_height * 4;
            int offset                = get_bits_count(&gb) + 7 >> 3;
            uint8_t *buf;

            if (watermark_height <= 0 ||
                (uint64_t)watermark_width * 4 > UINT_MAX / watermark_height) {
                ret = -1;
                goto fail;
            }

            buf = av_malloc(buf_len);
            if (!buf) {
                ret = AVERROR(ENOMEM);
                goto fail;
            }
            av_log(avctx, AV_LOG_DEBUG, "watermark size: %ux%u\n",
                   watermark_width, watermark_height);
            av_log(avctx, AV_LOG_DEBUG,
                   "u1: %x u2: %x u3: %x compressed data size: %d offset: %d\n",
                   u1, u2, u3, u4, offset);
            if (uncompress(buf, &buf_len, extradata + 8 + offset,
                           size - offset) != Z_OK) {
                av_log(avctx, AV_LOG_ERROR,
                       "could not uncompress watermark logo\n");
                av_free(buf);
                ret = -1;
                goto fail;
            }
            s->watermark_key = ff_svq1_packet_checksum(buf, buf_len, 0);
            s->watermark_key = s->watermark_key << 16 | s->watermark_key;
            av_log(avctx, AV_LOG_DEBUG,
                   "watermark key %#"PRIx32"\n", s->watermark_key);
            av_free(buf);
#else
            av_log(avctx, AV_LOG_ERROR,
                   "this svq3 file contains watermark which need zlib support compiled in\n");
            ret = -1;
            goto fail;
#endif
        }
    }

    s->mb_width   = (avctx->width + 15) / 16;
    s->mb_height  = (avctx->height + 15) / 16;
    s->mb_stride  = s->mb_width + 1;
    s->mb_num     = s->mb_width * s->mb_height;
    s->b_stride   = 4 * s->mb_width;
    s->h_edge_pos = s->mb_width * 16;
    s->v_edge_pos = s->mb_height * 16;

    s->intra4x4_pred_mode = av_mallocz(s->mb_stride * 2 * 8);
    if (!s->intra4x4_pred_mode)
        return AVERROR(ENOMEM);

    s->mb2br_xy = av_mallocz(s->mb_stride * (s->mb_height + 1) *
                             sizeof(*s->mb2br_xy));
    if (!s->mb2br_xy)
        return AVERROR(ENOMEM);

    for (y = 0; y < s->mb_height; y++)
        for (x = 0; x < s->mb_width; x++) {
            const int mb_xy = x + y * s->mb_stride;

            s->mb2br_xy[mb_xy] = 8 * (mb_xy % (2 * s->mb_stride));
        }

    init_dequant4_coeff_table(s);

    return 0;
fail:
    svq3_decode_end(avctx);
    return ret;
}

static void free_picture(AVCodecContext *avctx, H264Picture *pic)
{
    int i;
    for (i = 0; i < 2; i++) {
        av_buffer_unref(&pic->motion_val_buf[i]);
        av_buffer_unref(&pic->ref_index_buf[i]);
    }
    av_buffer_unref(&pic->mb_type_buf);

    av_frame_unref(pic->f);
}

static int get_buffer(AVCodecContext *avctx, H264Picture *pic)
{
    SVQ3Context *s = avctx->priv_data;
    const int big_mb_num    = s->mb_stride * (s->mb_height + 1) + 1;
    const int mb_array_size = s->mb_stride * s->mb_height;
    const int b4_stride     = s->mb_width * 4 + 1;
    const int b4_array_size = b4_stride * s->mb_height * 4;
    int ret;

    if (!pic->motion_val_buf[0]) {
        int i;

        pic->mb_type_buf = av_buffer_allocz((big_mb_num + s->mb_stride) * sizeof(uint32_t));
        if (!pic->mb_type_buf)
            return AVERROR(ENOMEM);
        pic->mb_type = (uint32_t*)pic->mb_type_buf->data + 2 * s->mb_stride + 1;

        for (i = 0; i < 2; i++) {
            pic->motion_val_buf[i] = av_buffer_allocz(2 * (b4_array_size + 4) * sizeof(int16_t));
            pic->ref_index_buf[i]  = av_buffer_allocz(4 * mb_array_size);
            if (!pic->motion_val_buf[i] || !pic->ref_index_buf[i]) {
                ret = AVERROR(ENOMEM);
                goto fail;
            }

            pic->motion_val[i] = (int16_t (*)[2])pic->motion_val_buf[i]->data + 4;
            pic->ref_index[i]  = pic->ref_index_buf[i]->data;
        }
    }
    pic->reference = !(s->pict_type == AV_PICTURE_TYPE_B);

    ret = ff_get_buffer(avctx, pic->f,
                        pic->reference ? AV_GET_BUFFER_FLAG_REF : 0);
    if (ret < 0)
        goto fail;

    if (!s->edge_emu_buffer) {
        s->edge_emu_buffer = av_mallocz_array(pic->f->linesize[0], 17);
        if (!s->edge_emu_buffer)
            return AVERROR(ENOMEM);
    }

    return 0;
fail:
    free_picture(avctx, pic);
    return ret;
}

static int svq3_decode_frame(AVCodecContext *avctx, void *data,
                             int *got_frame, AVPacket *avpkt)
{
    SVQ3Context *s     = avctx->priv_data;
    H264Context *h     = &s->h;
    int buf_size       = avpkt->size;
    int left;
    uint8_t *buf;
    int ret, m, i;

    /* special case for last picture */
    if (buf_size == 0) {
        if (s->next_pic->f->data[0] && !h->low_delay && !s->last_frame_output) {
            ret = av_frame_ref(data, s->next_pic->f);
            if (ret < 0)
                return ret;
            s->last_frame_output = 1;
            *got_frame          = 1;
        }
        return 0;
    }

    s->mb_x = s->mb_y = s->mb_xy = 0;

    if (s->watermark_key) {
        av_fast_padded_malloc(&s->buf, &s->buf_size, buf_size);
        if (!s->buf)
            return AVERROR(ENOMEM);
        memcpy(s->buf, avpkt->data, buf_size);
        buf = s->buf;
    } else {
        buf = avpkt->data;
    }

    ret = init_get_bits(&s->gb, buf, 8 * buf_size);
    if (ret < 0)
        return ret;

    if (svq3_decode_slice_header(avctx))
        return -1;

    if (s->pict_type != AV_PICTURE_TYPE_B)
        FFSWAP(H264Picture*, s->next_pic, s->last_pic);

    av_frame_unref(s->cur_pic->f);

    /* for skipping the frame */
    s->cur_pic->f->pict_type = s->pict_type;
    s->cur_pic->f->key_frame = (s->pict_type == AV_PICTURE_TYPE_I);

    ret = get_buffer(avctx, s->cur_pic);
    if (ret < 0)
        return ret;

    for (i = 0; i < 16; i++) {
        h->block_offset[i]           = (4 * ((scan8[i] - scan8[0]) & 7)) + 4 * s->cur_pic->f->linesize[0] * ((scan8[i] - scan8[0]) >> 3);
        h->block_offset[48 + i]      = (4 * ((scan8[i] - scan8[0]) & 7)) + 8 * s->cur_pic->f->linesize[0] * ((scan8[i] - scan8[0]) >> 3);
    }
    for (i = 0; i < 16; i++) {
        h->block_offset[16 + i]      =
        h->block_offset[32 + i]      = (4 * ((scan8[i] - scan8[0]) & 7)) + 4 * s->cur_pic->f->linesize[1] * ((scan8[i] - scan8[0]) >> 3);
        h->block_offset[48 + 16 + i] =
        h->block_offset[48 + 32 + i] = (4 * ((scan8[i] - scan8[0]) & 7)) + 8 * s->cur_pic->f->linesize[1] * ((scan8[i] - scan8[0]) >> 3);
    }

    if (s->pict_type != AV_PICTURE_TYPE_I) {
        if (!s->last_pic->f->data[0]) {
            av_log(avctx, AV_LOG_ERROR, "Missing reference frame.\n");
            av_frame_unref(s->last_pic->f);
            ret = get_buffer(avctx, s->last_pic);
            if (ret < 0)
                return ret;
            memset(s->last_pic->f->data[0], 0, avctx->height * s->last_pic->f->linesize[0]);
            memset(s->last_pic->f->data[1], 0x80, (avctx->height / 2) *
                   s->last_pic->f->linesize[1]);
            memset(s->last_pic->f->data[2], 0x80, (avctx->height / 2) *
                   s->last_pic->f->linesize[2]);
        }

        if (s->pict_type == AV_PICTURE_TYPE_B && !s->next_pic->f->data[0]) {
            av_log(avctx, AV_LOG_ERROR, "Missing reference frame.\n");
            av_frame_unref(s->next_pic->f);
            ret = get_buffer(avctx, s->next_pic);
            if (ret < 0)
                return ret;
            memset(s->next_pic->f->data[0], 0, avctx->height * s->next_pic->f->linesize[0]);
            memset(s->next_pic->f->data[1], 0x80, (avctx->height / 2) *
                   s->next_pic->f->linesize[1]);
            memset(s->next_pic->f->data[2], 0x80, (avctx->height / 2) *
                   s->next_pic->f->linesize[2]);
        }
    }

    if (avctx->debug & FF_DEBUG_PICT_INFO)
        av_log(h->avctx, AV_LOG_DEBUG,
               "%c hpel:%d, tpel:%d aqp:%d qp:%d, slice_num:%02X\n",
               av_get_picture_type_char(s->pict_type),
               s->halfpel_flag, s->thirdpel_flag,
               s->adaptive_quant, s->qscale, s->slice_num);

    if (avctx->skip_frame >= AVDISCARD_NONREF && s->pict_type == AV_PICTURE_TYPE_B ||
        avctx->skip_frame >= AVDISCARD_NONKEY && s->pict_type != AV_PICTURE_TYPE_I ||
        avctx->skip_frame >= AVDISCARD_ALL)
        return 0;

    if (s->next_p_frame_damaged) {
        if (s->pict_type == AV_PICTURE_TYPE_B)
            return 0;
        else
            s->next_p_frame_damaged = 0;
    }

    if (s->pict_type == AV_PICTURE_TYPE_B) {
        s->frame_num_offset = s->slice_num - s->prev_frame_num;

        if (s->frame_num_offset < 0)
            s->frame_num_offset += 256;
        if (s->frame_num_offset == 0 ||
            s->frame_num_offset >= s->prev_frame_num_offset) {
            av_log(h->avctx, AV_LOG_ERROR, "error in B-frame picture id\n");
            return -1;
        }
    } else {
        s->prev_frame_num        = s->frame_num;
        s->frame_num             = s->slice_num;
        s->prev_frame_num_offset = s->frame_num - s->prev_frame_num;

        if (s->prev_frame_num_offset < 0)
            s->prev_frame_num_offset += 256;
    }

    for (m = 0; m < 2; m++) {
        int i;
        for (i = 0; i < 4; i++) {
            int j;
            for (j = -1; j < 4; j++)
                s->ref_cache[m][scan8[0] + 8 * i + j] = 1;
            if (i < 3)
                s->ref_cache[m][scan8[0] + 8 * i + j] = PART_NOT_AVAILABLE;
        }
    }

    for (s->mb_y = 0; s->mb_y < s->mb_height; s->mb_y++) {
        for (s->mb_x = 0; s->mb_x < s->mb_width; s->mb_x++) {
            unsigned mb_type;
            s->mb_xy = s->mb_x + s->mb_y * s->mb_stride;

            if ((get_bits_left(&s->gb_slice)) <= 7) {
                if (((get_bits_count(&s->gb_slice) & 7) == 0 ||
                    show_bits(&s->gb_slice, get_bits_left(&s->gb_slice) & 7) == 0)) {

                    if (svq3_decode_slice_header(avctx))
                        return -1;
                }
                /* TODO: support s->mb_skip_run */
            }

            mb_type = svq3_get_ue_golomb(&s->gb_slice);

            if (s->pict_type == AV_PICTURE_TYPE_I)
                mb_type += 8;
            else if (s->pict_type == AV_PICTURE_TYPE_B && mb_type >= 4)
                mb_type += 4;
            if (mb_type > 33 || svq3_decode_mb(s, mb_type)) {
                av_log(h->avctx, AV_LOG_ERROR,
                       "error while decoding MB %d %d\n", s->mb_x, s->mb_y);
                return -1;
            }

            if (mb_type != 0 || s->cbp)
                hl_decode_mb(s, h);

            if (s->pict_type != AV_PICTURE_TYPE_B && !h->low_delay)
                s->cur_pic->mb_type[s->mb_x + s->mb_y * s->mb_stride] =
                    (s->pict_type == AV_PICTURE_TYPE_P && mb_type < 8) ? (mb_type - 1) : -1;
        }

        ff_draw_horiz_band(avctx, s->cur_pic->f,
                           s->last_pic->f->data[0] ? s->last_pic->f : NULL,
                           16 * s->mb_y, 16, h->picture_structure, 0,
                           h->low_delay);
    }

    left = buf_size*8 - get_bits_count(&h->gb);

    if (s->mb_y != h->mb_height || s->mb_x != h->mb_width) {
        av_log(avctx, AV_LOG_INFO, "frame num %d incomplete pic x %d y %d left %d\n", avctx->frame_number, s->mb_y, s->mb_x, left);
        //av_hex_dump(stderr, buf+buf_size-8, 8);
    }

    if (left < 0) {
        av_log(avctx, AV_LOG_ERROR, "frame num %d left %d\n", avctx->frame_number, left);
        return -1;
    }

    if (s->pict_type == AV_PICTURE_TYPE_B || h->low_delay)
        ret = av_frame_ref(data, s->cur_pic->f);
    else if (s->last_pic->f->data[0])
        ret = av_frame_ref(data, s->last_pic->f);
    if (ret < 0)
        return ret;

    /* Do not output the last pic after seeking. */
    if (s->last_pic->f->data[0] || h->low_delay)
        *got_frame = 1;

    if (s->pict_type != AV_PICTURE_TYPE_B) {
        FFSWAP(H264Picture*, s->cur_pic, s->next_pic);
    } else {
        av_frame_unref(s->cur_pic->f);
    }

    return buf_size;
}

static av_cold int svq3_decode_end(AVCodecContext *avctx)
{
    SVQ3Context *s = avctx->priv_data;
    H264Context *h = &s->h;

    free_picture(avctx, s->cur_pic);
    free_picture(avctx, s->next_pic);
    free_picture(avctx, s->last_pic);
    av_frame_free(&s->cur_pic->f);
    av_frame_free(&s->next_pic->f);
    av_frame_free(&s->last_pic->f);
    av_freep(&s->cur_pic);
    av_freep(&s->next_pic);
    av_freep(&s->last_pic);
    av_freep(&s->slice_buf);
    av_freep(&s->intra4x4_pred_mode);
    av_freep(&s->edge_emu_buffer);
    av_freep(&s->mb2br_xy);

    ff_h264_free_context(h);

    av_freep(&s->buf);
    s->buf_size = 0;

    return 0;
}

AVCodec ff_svq3_decoder = {
    .name           = "svq3",
    .long_name      = NULL_IF_CONFIG_SMALL("Sorenson Vector Quantizer 3 / Sorenson Video 3 / SVQ3"),
    .type           = AVMEDIA_TYPE_VIDEO,
    .id             = AV_CODEC_ID_SVQ3,
    .priv_data_size = sizeof(SVQ3Context),
    .init           = svq3_decode_init,
    .close          = svq3_decode_end,
    .decode         = svq3_decode_frame,
    .capabilities   = AV_CODEC_CAP_DRAW_HORIZ_BAND |
                      AV_CODEC_CAP_DR1             |
                      AV_CODEC_CAP_DELAY,
    .pix_fmts       = (const enum AVPixelFormat[]) { AV_PIX_FMT_YUVJ420P,
                                                     AV_PIX_FMT_NONE},
};<|MERGE_RESOLUTION|>--- conflicted
+++ resolved
@@ -927,11 +927,7 @@
 
     if (!IS_INTRA16x16(mb_type) &&
         (!IS_SKIP(mb_type) || s->pict_type == AV_PICTURE_TYPE_B)) {
-<<<<<<< HEAD
-        if ((vlc = svq3_get_ue_golomb(&h->gb)) >= 48U){
-=======
-        if ((vlc = svq3_get_ue_golomb(&s->gb_slice)) >= 48) {
->>>>>>> 1848a154
+        if ((vlc = svq3_get_ue_golomb(&s->gb_slice)) >= 48U){
             av_log(h->avctx, AV_LOG_ERROR, "cbp_vlc=%"PRIu32"\n", vlc);
             return -1;
         }
@@ -1081,24 +1077,14 @@
     /* unknown fields */
     skip_bits1(&s->gb_slice);
 
-<<<<<<< HEAD
     if (s->has_watermark)
-        skip_bits1(&h->gb);
-=======
-    if (s->unknown_flag)
         skip_bits1(&s->gb_slice);
->>>>>>> 1848a154
 
     skip_bits1(&s->gb_slice);
     skip_bits(&s->gb_slice, 2);
 
-<<<<<<< HEAD
-    if (skip_1stop_8data_bits(&h->gb) < 0)
+    if (skip_1stop_8data_bits(&s->gb_slice) < 0)
         return AVERROR_INVALIDDATA;
-=======
-    while (get_bits1(&s->gb_slice))
-        skip_bits(&s->gb_slice, 8);
->>>>>>> 1848a154
 
     /* reset intra predictors and invalidate motion vector references */
     if (s->mb_x > 0) {
@@ -1603,7 +1589,7 @@
                            h->low_delay);
     }
 
-    left = buf_size*8 - get_bits_count(&h->gb);
+    left = buf_size*8 - get_bits_count(&s->gb_slice);
 
     if (s->mb_y != h->mb_height || s->mb_x != h->mb_width) {
         av_log(avctx, AV_LOG_INFO, "frame num %d incomplete pic x %d y %d left %d\n", avctx->frame_number, s->mb_y, s->mb_x, left);
