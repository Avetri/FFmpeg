--- conflicted
+++ resolved
@@ -663,19 +663,11 @@
         }
         if (*p == -1) {
             if(st->codec->pix_fmt != PIX_FMT_NONE)
-<<<<<<< HEAD
-            av_log(NULL, AV_LOG_WARNING,
-                   "Incompatible pixel format '%s' for codec '%s', auto-selecting format '%s'\n",
-                   av_pix_fmt_descriptors[st->codec->pix_fmt].name,
-                   codec->name,
-                   av_pix_fmt_descriptors[codec->pix_fmts[0]].name);
-=======
                 av_log(NULL, AV_LOG_WARNING,
                         "Incompatible pixel format '%s' for codec '%s', auto-selecting format '%s'\n",
                         av_pix_fmt_descriptors[st->codec->pix_fmt].name,
                         codec->name,
                         av_pix_fmt_descriptors[codec->pix_fmts[0]].name);
->>>>>>> 5705b020
             st->codec->pix_fmt = codec->pix_fmts[0];
         }
     }
@@ -1157,13 +1149,8 @@
                          AVFrame *in_picture,
                          int *frame_size)
 {
-<<<<<<< HEAD
     int nb_frames, i, ret, av_unused resample_changed;
     AVFrame *final_picture, *formatted_picture;
-=======
-    int nb_frames, i, ret, resample_changed;
-    AVFrame *final_picture, *formatted_picture, *resampling_dst;
->>>>>>> 5705b020
     AVCodecContext *enc, *dec;
     double sync_ipts;
 
@@ -1209,10 +1196,7 @@
     formatted_picture = in_picture;
     final_picture = formatted_picture;
 
-<<<<<<< HEAD
 #if !CONFIG_AVFILTER
-=======
->>>>>>> 5705b020
     resample_changed = ost->resample_width   != dec->width  ||
                        ost->resample_height  != dec->height ||
                        ost->resample_pix_fmt != dec->pix_fmt;
@@ -1223,7 +1207,6 @@
                ist->file_index, ist->index,
                ost->resample_width, ost->resample_height, avcodec_get_pix_fmt_name(ost->resample_pix_fmt),
                dec->width         , dec->height         , avcodec_get_pix_fmt_name(dec->pix_fmt));
-<<<<<<< HEAD
         ost->resample_width   = dec->width;
         ost->resample_height  = dec->height;
         ost->resample_pix_fmt = dec->pix_fmt;
@@ -1245,16 +1228,6 @@
                     ffmpeg_exit(1);
                 }
             }
-=======
-        if(!ost->video_resample)
-            ffmpeg_exit(1);
-    }
-
-#if !CONFIG_AVFILTER
-    if (ost->video_resample) {
-        final_picture = &ost->pict_tmp;
-        if (resample_changed) {
->>>>>>> 5705b020
             /* initialize a new scaler context */
             sws_freeContext(ost->img_resample_ctx);
             ost->img_resample_ctx = sws_getContext(dec->width, dec->height, dec->pix_fmt,
