/*
 * This file is part of FFmpeg.
 *
 * FFmpeg is free software; you can redistribute it and/or
 * modify it under the terms of the GNU Lesser General Public
 * License as published by the Free Software Foundation; either
 * version 2.1 of the License, or (at your option) any later version.
 *
 * FFmpeg is distributed in the hope that it will be useful,
 * but WITHOUT ANY WARRANTY; without even the implied warranty of
 * MERCHANTABILITY or FITNESS FOR A PARTICULAR PURPOSE.  See the GNU
 * Lesser General Public License for more details.
 *
 * You should have received a copy of the GNU Lesser General Public
 * License along with FFmpeg; if not, write to the Free Software
 * Foundation, Inc., 51 Franklin Street, Fifth Floor, Boston, MA 02110-1301 USA
 */

#include <stdint.h>

#include "libavutil/attributes.h"
#include "libavutil/arm/cpu.h"
#include "libavcodec/arm/startcode.h"
#include "libavcodec/vc1dsp.h"
#include "vc1dsp.h"

int ff_startcode_find_candidate_armv6(const uint8_t *buf, int size);

av_cold void ff_vc1dsp_init_arm(VC1DSPContext *dsp)
{
    int cpu_flags = av_get_cpu_flags();

<<<<<<< HEAD
    if (have_armv6(cpu_flags))
        dsp->vc1_find_start_code_candidate = ff_startcode_find_candidate_armv6;
=======
    if (have_setend(cpu_flags))
        dsp->startcode_find_candidate = ff_startcode_find_candidate_armv6;
>>>>>>> adf8227c
    if (have_neon(cpu_flags))
        ff_vc1dsp_init_neon(dsp);
}<|MERGE_RESOLUTION|>--- conflicted
+++ resolved
@@ -24,19 +24,12 @@
 #include "libavcodec/vc1dsp.h"
 #include "vc1dsp.h"
 
-int ff_startcode_find_candidate_armv6(const uint8_t *buf, int size);
-
 av_cold void ff_vc1dsp_init_arm(VC1DSPContext *dsp)
 {
     int cpu_flags = av_get_cpu_flags();
 
-<<<<<<< HEAD
-    if (have_armv6(cpu_flags))
-        dsp->vc1_find_start_code_candidate = ff_startcode_find_candidate_armv6;
-=======
     if (have_setend(cpu_flags))
         dsp->startcode_find_candidate = ff_startcode_find_candidate_armv6;
->>>>>>> adf8227c
     if (have_neon(cpu_flags))
         ff_vc1dsp_init_neon(dsp);
 }