/*
 * H.26L/H.264/AVC/JVT/14496-10/... decoder
 * Copyright (c) 2003 Michael Niedermayer <michaelni@gmx.at>
 *
 * This file is part of FFmpeg.
 *
 * FFmpeg is free software; you can redistribute it and/or
 * modify it under the terms of the GNU Lesser General Public
 * License as published by the Free Software Foundation; either
 * version 2.1 of the License, or (at your option) any later version.
 *
 * FFmpeg is distributed in the hope that it will be useful,
 * but WITHOUT ANY WARRANTY; without even the implied warranty of
 * MERCHANTABILITY or FITNESS FOR A PARTICULAR PURPOSE.  See the GNU
 * Lesser General Public License for more details.
 *
 * You should have received a copy of the GNU Lesser General Public
 * License along with FFmpeg; if not, write to the Free Software
 * Foundation, Inc., 51 Franklin Street, Fifth Floor, Boston, MA 02110-1301 USA
 */

/**
 * @file
 * H.264 / AVC / MPEG4 part10 codec.
 * @author Michael Niedermayer <michaelni@gmx.at>
 */

#include "libavutil/imgutils.h"
#include "internal.h"
#include "dsputil.h"
#include "avcodec.h"
#include "mpegvideo.h"
#include "h264.h"
#include "h264data.h"
#include "h264_mvpred.h"
#include "golomb.h"
#include "mathops.h"
#include "rectangle.h"
#include "thread.h"
#include "vdpau_internal.h"
#include "libavutil/avassert.h"

#include "cabac.h"

//#undef NDEBUG
#include <assert.h>

static const uint8_t rem6[QP_MAX_NUM+1]={
0, 1, 2, 3, 4, 5, 0, 1, 2, 3, 4, 5, 0, 1, 2, 3, 4, 5, 0, 1, 2, 3, 4, 5, 0, 1, 2, 3, 4, 5, 0, 1, 2, 3, 4, 5, 0, 1, 2, 3, 4, 5, 0, 1, 2, 3, 4, 5, 0, 1, 2, 3, 4, 5, 0, 1, 2, 3, 4, 5, 0, 1, 2, 3,
};

static const uint8_t div6[QP_MAX_NUM+1]={
0, 0, 0, 0, 0, 0, 1, 1, 1, 1, 1, 1, 2, 2, 2, 2, 2, 2, 3, 3, 3, 3, 3, 3, 4, 4, 4, 4, 4, 4, 5, 5, 5, 5, 5, 5, 6, 6, 6, 6, 6, 6, 7, 7, 7, 7, 7, 7, 8, 8, 8, 8, 8, 8, 9, 9, 9, 9, 9, 9,10,10,10,10,
};

static const enum PixelFormat hwaccel_pixfmt_list_h264_jpeg_420[] = {
    PIX_FMT_DXVA2_VLD,
    PIX_FMT_VAAPI_VLD,
    PIX_FMT_YUVJ420P,
    PIX_FMT_NONE
};

/**
 * checks if the top & left blocks are available if needed & changes the dc mode so it only uses the available blocks.
 */
int ff_h264_check_intra4x4_pred_mode(H264Context *h){
    MpegEncContext * const s = &h->s;
    static const int8_t top [12]= {-1, 0,LEFT_DC_PRED,-1,-1,-1,-1,-1, 0};
    static const int8_t left[12]= { 0,-1, TOP_DC_PRED, 0,-1,-1,-1, 0,-1,DC_128_PRED};
    int i;

    if(!(h->top_samples_available&0x8000)){
        for(i=0; i<4; i++){
            int status= top[ h->intra4x4_pred_mode_cache[scan8[0] + i] ];
            if(status<0){
                av_log(h->s.avctx, AV_LOG_ERROR, "top block unavailable for requested intra4x4 mode %d at %d %d\n", status, s->mb_x, s->mb_y);
                return -1;
            } else if(status){
                h->intra4x4_pred_mode_cache[scan8[0] + i]= status;
            }
        }
    }

    if((h->left_samples_available&0x8888)!=0x8888){
        static const int mask[4]={0x8000,0x2000,0x80,0x20};
        for(i=0; i<4; i++){
            if(!(h->left_samples_available&mask[i])){
                int status= left[ h->intra4x4_pred_mode_cache[scan8[0] + 8*i] ];
                if(status<0){
                    av_log(h->s.avctx, AV_LOG_ERROR, "left block unavailable for requested intra4x4 mode %d at %d %d\n", status, s->mb_x, s->mb_y);
                    return -1;
                } else if(status){
                    h->intra4x4_pred_mode_cache[scan8[0] + 8*i]= status;
                }
            }
        }
    }

    return 0;
} //FIXME cleanup like ff_h264_check_intra_pred_mode

/**
 * checks if the top & left blocks are available if needed & changes the dc mode so it only uses the available blocks.
 */
int ff_h264_check_intra_pred_mode(H264Context *h, int mode){
    MpegEncContext * const s = &h->s;
    static const int8_t top [7]= {LEFT_DC_PRED8x8, 1,-1,-1};
    static const int8_t left[7]= { TOP_DC_PRED8x8,-1, 2,-1,DC_128_PRED8x8};

    if(mode > 6U) {
        av_log(h->s.avctx, AV_LOG_ERROR, "out of range intra chroma pred mode at %d %d\n", s->mb_x, s->mb_y);
        return -1;
    }

    if(!(h->top_samples_available&0x8000)){
        mode= top[ mode ];
        if(mode<0){
            av_log(h->s.avctx, AV_LOG_ERROR, "top block unavailable for requested intra mode at %d %d\n", s->mb_x, s->mb_y);
            return -1;
        }
    }

    if((h->left_samples_available&0x8080) != 0x8080){
        mode= left[ mode ];
        if(h->left_samples_available&0x8080){ //mad cow disease mode, aka MBAFF + constrained_intra_pred
            mode= ALZHEIMER_DC_L0T_PRED8x8 + (!(h->left_samples_available&0x8000)) + 2*(mode == DC_128_PRED8x8);
        }
        if(mode<0){
            av_log(h->s.avctx, AV_LOG_ERROR, "left block unavailable for requested intra mode at %d %d\n", s->mb_x, s->mb_y);
            return -1;
        }
    }

    return mode;
}

const uint8_t *ff_h264_decode_nal(H264Context *h, const uint8_t *src, int *dst_length, int *consumed, int length){
    int i, si, di;
    uint8_t *dst;
    int bufidx;

//    src[0]&0x80;                //forbidden bit
    h->nal_ref_idc= src[0]>>5;
    h->nal_unit_type= src[0]&0x1F;

    src++; length--;

#if HAVE_FAST_UNALIGNED
# if HAVE_FAST_64BIT
#   define RS 7
    for(i=0; i+1<length; i+=9){
        if(!((~AV_RN64A(src+i) & (AV_RN64A(src+i) - 0x0100010001000101ULL)) & 0x8000800080008080ULL))
# else
#   define RS 3
    for(i=0; i+1<length; i+=5){
        if(!((~AV_RN32A(src+i) & (AV_RN32A(src+i) - 0x01000101U)) & 0x80008080U))
# endif
            continue;
        if(i>0 && !src[i]) i--;
        while(src[i]) i++;
#else
#   define RS 0
    for(i=0; i+1<length; i+=2){
        if(src[i]) continue;
        if(i>0 && src[i-1]==0) i--;
#endif
        if(i+2<length && src[i+1]==0 && src[i+2]<=3){
            if(src[i+2]!=3){
                /* startcode, so we must be past the end */
                length=i;
            }
            break;
        }
        i-= RS;
    }

    bufidx = h->nal_unit_type == NAL_DPC ? 1 : 0; // use second escape buffer for inter data
    si=h->rbsp_buffer_size[bufidx];
    av_fast_malloc(&h->rbsp_buffer[bufidx], &h->rbsp_buffer_size[bufidx], length+FF_INPUT_BUFFER_PADDING_SIZE+MAX_MBPAIR_SIZE);
    dst= h->rbsp_buffer[bufidx];
    if(si != h->rbsp_buffer_size[bufidx])
        memset(dst + length, 0, FF_INPUT_BUFFER_PADDING_SIZE+MAX_MBPAIR_SIZE);

    if (dst == NULL){
        return NULL;
    }

    if(i>=length-1){ //no escaped 0
        *dst_length= length;
        *consumed= length+1; //+1 for the header
        if(h->s.avctx->flags2 & CODEC_FLAG2_FAST){
            return src;
        }else{
            memcpy(dst, src, length);
            return dst;
        }
    }

//printf("decoding esc\n");
    memcpy(dst, src, i);
    si=di=i;
    while(si+2<length){
        //remove escapes (very rare 1:2^22)
        if(src[si+2]>3){
            dst[di++]= src[si++];
            dst[di++]= src[si++];
        }else if(src[si]==0 && src[si+1]==0){
            if(src[si+2]==3){ //escape
                dst[di++]= 0;
                dst[di++]= 0;
                si+=3;
                continue;
            }else //next start code
                goto nsc;
        }

        dst[di++]= src[si++];
    }
    while(si<length)
        dst[di++]= src[si++];
nsc:

    memset(dst+di, 0, FF_INPUT_BUFFER_PADDING_SIZE);

    *dst_length= di;
    *consumed= si + 1;//+1 for the header
//FIXME store exact number of bits in the getbitcontext (it is needed for decoding)
    return dst;
}

/**
 * Identify the exact end of the bitstream
 * @return the length of the trailing, or 0 if damaged
 */
static int ff_h264_decode_rbsp_trailing(H264Context *h, const uint8_t *src){
    int v= *src;
    int r;

    tprintf(h->s.avctx, "rbsp trailing %X\n", v);

    for(r=1; r<9; r++){
        if(v&1) return r;
        v>>=1;
    }
    return 0;
}

static inline int get_lowest_part_list_y(H264Context *h, Picture *pic, int n, int height,
                                 int y_offset, int list){
    int raw_my= h->mv_cache[list][ scan8[n] ][1];
    int filter_height= (raw_my&3) ? 2 : 0;
    int full_my= (raw_my>>2) + y_offset;
    int top = full_my - filter_height, bottom = full_my + height + filter_height;

    return FFMAX(abs(top), bottom);
}

static inline void get_lowest_part_y(H264Context *h, int refs[2][48], int n, int height,
                               int y_offset, int list0, int list1, int *nrefs){
    MpegEncContext * const s = &h->s;
    int my;

    y_offset += 16*(s->mb_y >> MB_FIELD);

    if(list0){
        int ref_n = h->ref_cache[0][ scan8[n] ];
        Picture *ref= &h->ref_list[0][ref_n];

        // Error resilience puts the current picture in the ref list.
        // Don't try to wait on these as it will cause a deadlock.
        // Fields can wait on each other, though.
        if (ref->f.thread_opaque != s->current_picture.f.thread_opaque ||
           (ref->f.reference & 3) != s->picture_structure) {
            my = get_lowest_part_list_y(h, ref, n, height, y_offset, 0);
            if (refs[0][ref_n] < 0) nrefs[0] += 1;
            refs[0][ref_n] = FFMAX(refs[0][ref_n], my);
        }
    }

    if(list1){
        int ref_n = h->ref_cache[1][ scan8[n] ];
        Picture *ref= &h->ref_list[1][ref_n];

        if (ref->f.thread_opaque != s->current_picture.f.thread_opaque ||
           (ref->f.reference & 3) != s->picture_structure) {
            my = get_lowest_part_list_y(h, ref, n, height, y_offset, 1);
            if (refs[1][ref_n] < 0) nrefs[1] += 1;
            refs[1][ref_n] = FFMAX(refs[1][ref_n], my);
        }
    }
}

/**
 * Wait until all reference frames are available for MC operations.
 *
 * @param h the H264 context
 */
static void await_references(H264Context *h){
    MpegEncContext * const s = &h->s;
    const int mb_xy= h->mb_xy;
    const int mb_type = s->current_picture.f.mb_type[mb_xy];
    int refs[2][48];
    int nrefs[2] = {0};
    int ref, list;

    memset(refs, -1, sizeof(refs));

    if(IS_16X16(mb_type)){
        get_lowest_part_y(h, refs, 0, 16, 0,
                  IS_DIR(mb_type, 0, 0), IS_DIR(mb_type, 0, 1), nrefs);
    }else if(IS_16X8(mb_type)){
        get_lowest_part_y(h, refs, 0, 8, 0,
                  IS_DIR(mb_type, 0, 0), IS_DIR(mb_type, 0, 1), nrefs);
        get_lowest_part_y(h, refs, 8, 8, 8,
                  IS_DIR(mb_type, 1, 0), IS_DIR(mb_type, 1, 1), nrefs);
    }else if(IS_8X16(mb_type)){
        get_lowest_part_y(h, refs, 0, 16, 0,
                  IS_DIR(mb_type, 0, 0), IS_DIR(mb_type, 0, 1), nrefs);
        get_lowest_part_y(h, refs, 4, 16, 0,
                  IS_DIR(mb_type, 1, 0), IS_DIR(mb_type, 1, 1), nrefs);
    }else{
        int i;

        assert(IS_8X8(mb_type));

        for(i=0; i<4; i++){
            const int sub_mb_type= h->sub_mb_type[i];
            const int n= 4*i;
            int y_offset= (i&2)<<2;

            if(IS_SUB_8X8(sub_mb_type)){
                get_lowest_part_y(h, refs, n  , 8, y_offset,
                          IS_DIR(sub_mb_type, 0, 0), IS_DIR(sub_mb_type, 0, 1), nrefs);
            }else if(IS_SUB_8X4(sub_mb_type)){
                get_lowest_part_y(h, refs, n  , 4, y_offset,
                          IS_DIR(sub_mb_type, 0, 0), IS_DIR(sub_mb_type, 0, 1), nrefs);
                get_lowest_part_y(h, refs, n+2, 4, y_offset+4,
                          IS_DIR(sub_mb_type, 0, 0), IS_DIR(sub_mb_type, 0, 1), nrefs);
            }else if(IS_SUB_4X8(sub_mb_type)){
                get_lowest_part_y(h, refs, n  , 8, y_offset,
                          IS_DIR(sub_mb_type, 0, 0), IS_DIR(sub_mb_type, 0, 1), nrefs);
                get_lowest_part_y(h, refs, n+1, 8, y_offset,
                          IS_DIR(sub_mb_type, 0, 0), IS_DIR(sub_mb_type, 0, 1), nrefs);
            }else{
                int j;
                assert(IS_SUB_4X4(sub_mb_type));
                for(j=0; j<4; j++){
                    int sub_y_offset= y_offset + 2*(j&2);
                    get_lowest_part_y(h, refs, n+j, 4, sub_y_offset,
                              IS_DIR(sub_mb_type, 0, 0), IS_DIR(sub_mb_type, 0, 1), nrefs);
                }
            }
        }
    }

    for(list=h->list_count-1; list>=0; list--){
        for(ref=0; ref<48 && nrefs[list]; ref++){
            int row = refs[list][ref];
            if(row >= 0){
                Picture *ref_pic = &h->ref_list[list][ref];
                int ref_field = ref_pic->f.reference - 1;
                int ref_field_picture = ref_pic->field_picture;
                int pic_height = 16*s->mb_height >> ref_field_picture;

                row <<= MB_MBAFF;
                nrefs[list]--;

                if(!FIELD_PICTURE && ref_field_picture){ // frame referencing two fields
                    ff_thread_await_progress((AVFrame*)ref_pic, FFMIN((row >> 1) - !(row&1), pic_height-1), 1);
                    ff_thread_await_progress((AVFrame*)ref_pic, FFMIN((row >> 1)           , pic_height-1), 0);
                }else if(FIELD_PICTURE && !ref_field_picture){ // field referencing one field of a frame
                    ff_thread_await_progress((AVFrame*)ref_pic, FFMIN(row*2 + ref_field    , pic_height-1), 0);
                }else if(FIELD_PICTURE){
                    ff_thread_await_progress((AVFrame*)ref_pic, FFMIN(row, pic_height-1), ref_field);
                }else{
                    ff_thread_await_progress((AVFrame*)ref_pic, FFMIN(row, pic_height-1), 0);
                }
            }
        }
    }
}

#if 0
/**
 * DCT transforms the 16 dc values.
 * @param qp quantization parameter ??? FIXME
 */
static void h264_luma_dc_dct_c(DCTELEM *block/*, int qp*/){
//    const int qmul= dequant_coeff[qp][0];
    int i;
    int temp[16]; //FIXME check if this is a good idea
    static const int x_offset[4]={0, 1*stride, 4* stride,  5*stride};
    static const int y_offset[4]={0, 2*stride, 8* stride, 10*stride};

    for(i=0; i<4; i++){
        const int offset= y_offset[i];
        const int z0= block[offset+stride*0] + block[offset+stride*4];
        const int z1= block[offset+stride*0] - block[offset+stride*4];
        const int z2= block[offset+stride*1] - block[offset+stride*5];
        const int z3= block[offset+stride*1] + block[offset+stride*5];

        temp[4*i+0]= z0+z3;
        temp[4*i+1]= z1+z2;
        temp[4*i+2]= z1-z2;
        temp[4*i+3]= z0-z3;
    }

    for(i=0; i<4; i++){
        const int offset= x_offset[i];
        const int z0= temp[4*0+i] + temp[4*2+i];
        const int z1= temp[4*0+i] - temp[4*2+i];
        const int z2= temp[4*1+i] - temp[4*3+i];
        const int z3= temp[4*1+i] + temp[4*3+i];

        block[stride*0 +offset]= (z0 + z3)>>1;
        block[stride*2 +offset]= (z1 + z2)>>1;
        block[stride*8 +offset]= (z1 - z2)>>1;
        block[stride*10+offset]= (z0 - z3)>>1;
    }
}
#endif

#undef xStride
#undef stride

#if 0
static void chroma_dc_dct_c(DCTELEM *block){
    const int stride= 16*2;
    const int xStride= 16;
    int a,b,c,d,e;

    a= block[stride*0 + xStride*0];
    b= block[stride*0 + xStride*1];
    c= block[stride*1 + xStride*0];
    d= block[stride*1 + xStride*1];

    e= a-b;
    a= a+b;
    b= c-d;
    c= c+d;

    block[stride*0 + xStride*0]= (a+c);
    block[stride*0 + xStride*1]= (e+b);
    block[stride*1 + xStride*0]= (a-c);
    block[stride*1 + xStride*1]= (e-b);
}
#endif

static inline void mc_dir_part(H264Context *h, Picture *pic, int n, int square, int chroma_height, int delta, int list,
                           uint8_t *dest_y, uint8_t *dest_cb, uint8_t *dest_cr,
                           int src_x_offset, int src_y_offset,
                           qpel_mc_func *qpix_op, h264_chroma_mc_func chroma_op,
                           int pixel_shift, int chroma444){
    MpegEncContext * const s = &h->s;
    const int mx= h->mv_cache[list][ scan8[n] ][0] + src_x_offset*8;
    int my=       h->mv_cache[list][ scan8[n] ][1] + src_y_offset*8;
    const int luma_xy= (mx&3) + ((my&3)<<2);
    int offset = ((mx>>2) << pixel_shift) + (my>>2)*h->mb_linesize;
    uint8_t * src_y = pic->f.data[0] + offset;
    uint8_t * src_cb, * src_cr;
    int extra_width= h->emu_edge_width;
    int extra_height= h->emu_edge_height;
    int emu=0;
    const int full_mx= mx>>2;
    const int full_my= my>>2;
    const int pic_width  = 16*s->mb_width;
    const int pic_height = 16*s->mb_height >> MB_FIELD;

    if(mx&7) extra_width -= 3;
    if(my&7) extra_height -= 3;

    if(   full_mx < 0-extra_width
       || full_my < 0-extra_height
       || full_mx + 16/*FIXME*/ > pic_width + extra_width
       || full_my + 16/*FIXME*/ > pic_height + extra_height){
        s->dsp.emulated_edge_mc(s->edge_emu_buffer, src_y - (2 << pixel_shift) - 2*h->mb_linesize, h->mb_linesize, 16+5, 16+5/*FIXME*/, full_mx-2, full_my-2, pic_width, pic_height);
            src_y= s->edge_emu_buffer + (2 << pixel_shift) + 2*h->mb_linesize;
        emu=1;
    }

    qpix_op[luma_xy](dest_y, src_y, h->mb_linesize); //FIXME try variable height perhaps?
    if(!square){
        qpix_op[luma_xy](dest_y + delta, src_y + delta, h->mb_linesize);
    }

    if(CONFIG_GRAY && s->flags&CODEC_FLAG_GRAY) return;

    if(chroma444){
        src_cb = pic->f.data[1] + offset;
        if(emu){
            s->dsp.emulated_edge_mc(s->edge_emu_buffer, src_cb - (2 << pixel_shift) - 2*h->mb_linesize, h->mb_linesize,
                                    16+5, 16+5/*FIXME*/, full_mx-2, full_my-2, pic_width, pic_height);
            src_cb= s->edge_emu_buffer + (2 << pixel_shift) + 2*h->mb_linesize;
        }
        qpix_op[luma_xy](dest_cb, src_cb, h->mb_linesize); //FIXME try variable height perhaps?
        if(!square){
            qpix_op[luma_xy](dest_cb + delta, src_cb + delta, h->mb_linesize);
        }

        src_cr = pic->f.data[2] + offset;
        if(emu){
            s->dsp.emulated_edge_mc(s->edge_emu_buffer, src_cr - (2 << pixel_shift) - 2*h->mb_linesize, h->mb_linesize,
                                    16+5, 16+5/*FIXME*/, full_mx-2, full_my-2, pic_width, pic_height);
            src_cr= s->edge_emu_buffer + (2 << pixel_shift) + 2*h->mb_linesize;
        }
        qpix_op[luma_xy](dest_cr, src_cr, h->mb_linesize); //FIXME try variable height perhaps?
        if(!square){
            qpix_op[luma_xy](dest_cr + delta, src_cr + delta, h->mb_linesize);
        }
        return;
    }

    if(MB_FIELD){
        // chroma offset when predicting from a field of opposite parity
        my += 2 * ((s->mb_y & 1) - (pic->f.reference - 1));
        emu |= (my>>3) < 0 || (my>>3) + 8 >= (pic_height>>1);
    }
    src_cb = pic->f.data[1] + ((mx >> 3) << pixel_shift) + (my >> 3) * h->mb_uvlinesize;
    src_cr = pic->f.data[2] + ((mx >> 3) << pixel_shift) + (my >> 3) * h->mb_uvlinesize;

    if(emu){
        s->dsp.emulated_edge_mc(s->edge_emu_buffer, src_cb, h->mb_uvlinesize, 9, 9/*FIXME*/, (mx>>3), (my>>3), pic_width>>1, pic_height>>1);
            src_cb= s->edge_emu_buffer;
    }
    chroma_op(dest_cb, src_cb, h->mb_uvlinesize, chroma_height, mx&7, my&7);

    if(emu){
        s->dsp.emulated_edge_mc(s->edge_emu_buffer, src_cr, h->mb_uvlinesize, 9, 9/*FIXME*/, (mx>>3), (my>>3), pic_width>>1, pic_height>>1);
            src_cr= s->edge_emu_buffer;
    }
    chroma_op(dest_cr, src_cr, h->mb_uvlinesize, chroma_height, mx&7, my&7);
}

static inline void mc_part_std(H264Context *h, int n, int square, int chroma_height, int delta,
                           uint8_t *dest_y, uint8_t *dest_cb, uint8_t *dest_cr,
                           int x_offset, int y_offset,
                           qpel_mc_func *qpix_put, h264_chroma_mc_func chroma_put,
                           qpel_mc_func *qpix_avg, h264_chroma_mc_func chroma_avg,
                           int list0, int list1, int pixel_shift, int chroma444){
    MpegEncContext * const s = &h->s;
    qpel_mc_func *qpix_op=  qpix_put;
    h264_chroma_mc_func chroma_op= chroma_put;

    dest_y  += (2*x_offset << pixel_shift) + 2*y_offset*h->mb_linesize;
    if(chroma444){
        dest_cb += (2*x_offset << pixel_shift) + 2*y_offset*h->mb_linesize;
        dest_cr += (2*x_offset << pixel_shift) + 2*y_offset*h->mb_linesize;
    }else{
        dest_cb += (  x_offset << pixel_shift) +   y_offset*h->mb_uvlinesize;
        dest_cr += (  x_offset << pixel_shift) +   y_offset*h->mb_uvlinesize;
    }
    x_offset += 8*s->mb_x;
    y_offset += 8*(s->mb_y >> MB_FIELD);

    if(list0){
        Picture *ref= &h->ref_list[0][ h->ref_cache[0][ scan8[n] ] ];
        mc_dir_part(h, ref, n, square, chroma_height, delta, 0,
                           dest_y, dest_cb, dest_cr, x_offset, y_offset,
                           qpix_op, chroma_op, pixel_shift, chroma444);

        qpix_op=  qpix_avg;
        chroma_op= chroma_avg;
    }

    if(list1){
        Picture *ref= &h->ref_list[1][ h->ref_cache[1][ scan8[n] ] ];
        mc_dir_part(h, ref, n, square, chroma_height, delta, 1,
                           dest_y, dest_cb, dest_cr, x_offset, y_offset,
                           qpix_op, chroma_op, pixel_shift, chroma444);
    }
}

static inline void mc_part_weighted(H264Context *h, int n, int square, int chroma_height, int delta,
                           uint8_t *dest_y, uint8_t *dest_cb, uint8_t *dest_cr,
                           int x_offset, int y_offset,
                           qpel_mc_func *qpix_put, h264_chroma_mc_func chroma_put,
                           h264_weight_func luma_weight_op, h264_weight_func chroma_weight_op,
                           h264_biweight_func luma_weight_avg, h264_biweight_func chroma_weight_avg,
                           int list0, int list1, int pixel_shift, int chroma444){
    MpegEncContext * const s = &h->s;

    dest_y += (2*x_offset << pixel_shift) + 2*y_offset*h->mb_linesize;
    if(chroma444){
        chroma_weight_avg = luma_weight_avg;
        chroma_weight_op = luma_weight_op;
        dest_cb += (2*x_offset << pixel_shift) + 2*y_offset*h->mb_linesize;
        dest_cr += (2*x_offset << pixel_shift) + 2*y_offset*h->mb_linesize;
    }else{
        dest_cb += (  x_offset << pixel_shift) +   y_offset*h->mb_uvlinesize;
        dest_cr += (  x_offset << pixel_shift) +   y_offset*h->mb_uvlinesize;
    }
    x_offset += 8*s->mb_x;
    y_offset += 8*(s->mb_y >> MB_FIELD);

    if(list0 && list1){
        /* don't optimize for luma-only case, since B-frames usually
         * use implicit weights => chroma too. */
        uint8_t *tmp_cb = s->obmc_scratchpad;
        uint8_t *tmp_cr = s->obmc_scratchpad + (16 << pixel_shift);
        uint8_t *tmp_y  = s->obmc_scratchpad + 16*h->mb_uvlinesize;
        int refn0 = h->ref_cache[0][ scan8[n] ];
        int refn1 = h->ref_cache[1][ scan8[n] ];

        mc_dir_part(h, &h->ref_list[0][refn0], n, square, chroma_height, delta, 0,
                    dest_y, dest_cb, dest_cr,
                    x_offset, y_offset, qpix_put, chroma_put, pixel_shift, chroma444);
        mc_dir_part(h, &h->ref_list[1][refn1], n, square, chroma_height, delta, 1,
                    tmp_y, tmp_cb, tmp_cr,
                    x_offset, y_offset, qpix_put, chroma_put, pixel_shift, chroma444);

        if(h->use_weight == 2){
            int weight0 = h->implicit_weight[refn0][refn1][s->mb_y&1];
            int weight1 = 64 - weight0;
            luma_weight_avg(  dest_y,  tmp_y,  h->  mb_linesize, 5, weight0, weight1, 0);
            chroma_weight_avg(dest_cb, tmp_cb, h->mb_uvlinesize, 5, weight0, weight1, 0);
            chroma_weight_avg(dest_cr, tmp_cr, h->mb_uvlinesize, 5, weight0, weight1, 0);
        }else{
            luma_weight_avg(dest_y, tmp_y, h->mb_linesize, h->luma_log2_weight_denom,
                            h->luma_weight[refn0][0][0] , h->luma_weight[refn1][1][0],
                            h->luma_weight[refn0][0][1] + h->luma_weight[refn1][1][1]);
            chroma_weight_avg(dest_cb, tmp_cb, h->mb_uvlinesize, h->chroma_log2_weight_denom,
                            h->chroma_weight[refn0][0][0][0] , h->chroma_weight[refn1][1][0][0],
                            h->chroma_weight[refn0][0][0][1] + h->chroma_weight[refn1][1][0][1]);
            chroma_weight_avg(dest_cr, tmp_cr, h->mb_uvlinesize, h->chroma_log2_weight_denom,
                            h->chroma_weight[refn0][0][1][0] , h->chroma_weight[refn1][1][1][0],
                            h->chroma_weight[refn0][0][1][1] + h->chroma_weight[refn1][1][1][1]);
        }
    }else{
        int list = list1 ? 1 : 0;
        int refn = h->ref_cache[list][ scan8[n] ];
        Picture *ref= &h->ref_list[list][refn];
        mc_dir_part(h, ref, n, square, chroma_height, delta, list,
                    dest_y, dest_cb, dest_cr, x_offset, y_offset,
                    qpix_put, chroma_put, pixel_shift, chroma444);

        luma_weight_op(dest_y, h->mb_linesize, h->luma_log2_weight_denom,
                       h->luma_weight[refn][list][0], h->luma_weight[refn][list][1]);
        if(h->use_weight_chroma){
            chroma_weight_op(dest_cb, h->mb_uvlinesize, h->chroma_log2_weight_denom,
                             h->chroma_weight[refn][list][0][0], h->chroma_weight[refn][list][0][1]);
            chroma_weight_op(dest_cr, h->mb_uvlinesize, h->chroma_log2_weight_denom,
                             h->chroma_weight[refn][list][1][0], h->chroma_weight[refn][list][1][1]);
        }
    }
}

static inline void mc_part(H264Context *h, int n, int square, int chroma_height, int delta,
                           uint8_t *dest_y, uint8_t *dest_cb, uint8_t *dest_cr,
                           int x_offset, int y_offset,
                           qpel_mc_func *qpix_put, h264_chroma_mc_func chroma_put,
                           qpel_mc_func *qpix_avg, h264_chroma_mc_func chroma_avg,
                           h264_weight_func *weight_op, h264_biweight_func *weight_avg,
                           int list0, int list1, int pixel_shift, int chroma444){
    if((h->use_weight==2 && list0 && list1
        && (h->implicit_weight[ h->ref_cache[0][scan8[n]] ][ h->ref_cache[1][scan8[n]] ][h->s.mb_y&1] != 32))
       || h->use_weight==1)
        mc_part_weighted(h, n, square, chroma_height, delta, dest_y, dest_cb, dest_cr,
                         x_offset, y_offset, qpix_put, chroma_put,
                         weight_op[0], weight_op[3], weight_avg[0],
                         weight_avg[3], list0, list1, pixel_shift, chroma444);
    else
        mc_part_std(h, n, square, chroma_height, delta, dest_y, dest_cb, dest_cr,
                    x_offset, y_offset, qpix_put, chroma_put, qpix_avg,
                    chroma_avg, list0, list1, pixel_shift, chroma444);
}

static inline void prefetch_motion(H264Context *h, int list, int pixel_shift, int chroma444){
    /* fetch pixels for estimated mv 4 macroblocks ahead
     * optimized for 64byte cache lines */
    MpegEncContext * const s = &h->s;
    const int refn = h->ref_cache[list][scan8[0]];
    if(refn >= 0){
        const int mx= (h->mv_cache[list][scan8[0]][0]>>2) + 16*s->mb_x + 8;
        const int my= (h->mv_cache[list][scan8[0]][1]>>2) + 16*s->mb_y;
        uint8_t **src = h->ref_list[list][refn].f.data;
        int off= (mx << pixel_shift) + (my + (s->mb_x&3)*4)*h->mb_linesize + (64 << pixel_shift);
        s->dsp.prefetch(src[0]+off, s->linesize, 4);
        if(chroma444){
            s->dsp.prefetch(src[1]+off, s->linesize, 4);
            s->dsp.prefetch(src[2]+off, s->linesize, 4);
        }else{
            off= (((mx>>1)+64)<<pixel_shift) + ((my>>1) + (s->mb_x&7))*s->uvlinesize;
            s->dsp.prefetch(src[1]+off, src[2]-src[1], 2);
        }
    }
}

static av_always_inline void hl_motion(H264Context *h, uint8_t *dest_y, uint8_t *dest_cb, uint8_t *dest_cr,
                      qpel_mc_func (*qpix_put)[16], h264_chroma_mc_func (*chroma_put),
                      qpel_mc_func (*qpix_avg)[16], h264_chroma_mc_func (*chroma_avg),
                      h264_weight_func *weight_op, h264_biweight_func *weight_avg,
                      int pixel_shift, int chroma444){
    MpegEncContext * const s = &h->s;
    const int mb_xy= h->mb_xy;
    const int mb_type = s->current_picture.f.mb_type[mb_xy];

    assert(IS_INTER(mb_type));

    if(HAVE_PTHREADS && (s->avctx->active_thread_type & FF_THREAD_FRAME))
        await_references(h);
    prefetch_motion(h, 0, pixel_shift, chroma444);

    if(IS_16X16(mb_type)){
        mc_part(h, 0, 1, 8, 0, dest_y, dest_cb, dest_cr, 0, 0,
                qpix_put[0], chroma_put[0], qpix_avg[0], chroma_avg[0],
                weight_op, weight_avg,
                IS_DIR(mb_type, 0, 0), IS_DIR(mb_type, 0, 1),
                pixel_shift, chroma444);
    }else if(IS_16X8(mb_type)){
        mc_part(h, 0, 0, 4, 8 << pixel_shift, dest_y, dest_cb, dest_cr, 0, 0,
                qpix_put[1], chroma_put[0], qpix_avg[1], chroma_avg[0],
                &weight_op[1], &weight_avg[1],
                IS_DIR(mb_type, 0, 0), IS_DIR(mb_type, 0, 1),
                pixel_shift, chroma444);
        mc_part(h, 8, 0, 4, 8 << pixel_shift, dest_y, dest_cb, dest_cr, 0, 4,
                qpix_put[1], chroma_put[0], qpix_avg[1], chroma_avg[0],
                &weight_op[1], &weight_avg[1],
                IS_DIR(mb_type, 1, 0), IS_DIR(mb_type, 1, 1),
                pixel_shift, chroma444);
    }else if(IS_8X16(mb_type)){
        mc_part(h, 0, 0, 8, 8*h->mb_linesize, dest_y, dest_cb, dest_cr, 0, 0,
                qpix_put[1], chroma_put[1], qpix_avg[1], chroma_avg[1],
                &weight_op[2], &weight_avg[2],
                IS_DIR(mb_type, 0, 0), IS_DIR(mb_type, 0, 1),
                pixel_shift, chroma444);
        mc_part(h, 4, 0, 8, 8*h->mb_linesize, dest_y, dest_cb, dest_cr, 4, 0,
                qpix_put[1], chroma_put[1], qpix_avg[1], chroma_avg[1],
                &weight_op[2], &weight_avg[2],
                IS_DIR(mb_type, 1, 0), IS_DIR(mb_type, 1, 1),
                pixel_shift, chroma444);
    }else{
        int i;

        assert(IS_8X8(mb_type));

        for(i=0; i<4; i++){
            const int sub_mb_type= h->sub_mb_type[i];
            const int n= 4*i;
            int x_offset= (i&1)<<2;
            int y_offset= (i&2)<<1;

            if(IS_SUB_8X8(sub_mb_type)){
                mc_part(h, n, 1, 4, 0, dest_y, dest_cb, dest_cr, x_offset, y_offset,
                    qpix_put[1], chroma_put[1], qpix_avg[1], chroma_avg[1],
                    &weight_op[3], &weight_avg[3],
                    IS_DIR(sub_mb_type, 0, 0), IS_DIR(sub_mb_type, 0, 1),
                    pixel_shift, chroma444);
            }else if(IS_SUB_8X4(sub_mb_type)){
                mc_part(h, n  , 0, 2, 4 << pixel_shift, dest_y, dest_cb, dest_cr, x_offset, y_offset,
                    qpix_put[2], chroma_put[1], qpix_avg[2], chroma_avg[1],
                    &weight_op[4], &weight_avg[4],
                    IS_DIR(sub_mb_type, 0, 0), IS_DIR(sub_mb_type, 0, 1),
                    pixel_shift, chroma444);
                mc_part(h, n+2, 0, 2, 4 << pixel_shift, dest_y, dest_cb, dest_cr, x_offset, y_offset+2,
                    qpix_put[2], chroma_put[1], qpix_avg[2], chroma_avg[1],
                    &weight_op[4], &weight_avg[4],
                    IS_DIR(sub_mb_type, 0, 0), IS_DIR(sub_mb_type, 0, 1),
                    pixel_shift, chroma444);
            }else if(IS_SUB_4X8(sub_mb_type)){
                mc_part(h, n  , 0, 4, 4*h->mb_linesize, dest_y, dest_cb, dest_cr, x_offset, y_offset,
                    qpix_put[2], chroma_put[2], qpix_avg[2], chroma_avg[2],
                    &weight_op[5], &weight_avg[5],
                    IS_DIR(sub_mb_type, 0, 0), IS_DIR(sub_mb_type, 0, 1),
                    pixel_shift, chroma444);
                mc_part(h, n+1, 0, 4, 4*h->mb_linesize, dest_y, dest_cb, dest_cr, x_offset+2, y_offset,
                    qpix_put[2], chroma_put[2], qpix_avg[2], chroma_avg[2],
                    &weight_op[5], &weight_avg[5],
                    IS_DIR(sub_mb_type, 0, 0), IS_DIR(sub_mb_type, 0, 1),
                    pixel_shift, chroma444);
            }else{
                int j;
                assert(IS_SUB_4X4(sub_mb_type));
                for(j=0; j<4; j++){
                    int sub_x_offset= x_offset + 2*(j&1);
                    int sub_y_offset= y_offset +   (j&2);
                    mc_part(h, n+j, 1, 2, 0, dest_y, dest_cb, dest_cr, sub_x_offset, sub_y_offset,
                        qpix_put[2], chroma_put[2], qpix_avg[2], chroma_avg[2],
                        &weight_op[6], &weight_avg[6],
                        IS_DIR(sub_mb_type, 0, 0), IS_DIR(sub_mb_type, 0, 1),
                        pixel_shift, chroma444);
                }
            }
        }
    }

    prefetch_motion(h, 1, pixel_shift, chroma444);
}

static void free_tables(H264Context *h, int free_rbsp){
    int i;
    H264Context *hx;

    av_freep(&h->intra4x4_pred_mode);
    av_freep(&h->chroma_pred_mode_table);
    av_freep(&h->cbp_table);
    av_freep(&h->mvd_table[0]);
    av_freep(&h->mvd_table[1]);
    av_freep(&h->direct_table);
    av_freep(&h->non_zero_count);
    av_freep(&h->slice_table_base);
    h->slice_table= NULL;
    av_freep(&h->list_counts);

    av_freep(&h->mb2b_xy);
    av_freep(&h->mb2br_xy);

    for(i = 0; i < MAX_THREADS; i++) {
        hx = h->thread_context[i];
        if(!hx) continue;
        av_freep(&hx->top_borders[1]);
        av_freep(&hx->top_borders[0]);
        av_freep(&hx->s.obmc_scratchpad);
        if (free_rbsp){
            av_freep(&hx->rbsp_buffer[1]);
            av_freep(&hx->rbsp_buffer[0]);
            hx->rbsp_buffer_size[0] = 0;
            hx->rbsp_buffer_size[1] = 0;
        }
        if (i) av_freep(&h->thread_context[i]);
    }
}

static void init_dequant8_coeff_table(H264Context *h){
    int i,j,q,x;
    const int max_qp = 51 + 6*(h->sps.bit_depth_luma-8);

    for(i=0; i<6; i++ ){
        h->dequant8_coeff[i] = h->dequant8_buffer[i];
        for(j=0; j<i; j++){
            if(!memcmp(h->pps.scaling_matrix8[j], h->pps.scaling_matrix8[i], 64*sizeof(uint8_t))){
                h->dequant8_coeff[i] = h->dequant8_buffer[j];
                break;
            }
        }
        if(j<i)
            continue;

        for(q=0; q<max_qp+1; q++){
            int shift = div6[q];
            int idx = rem6[q];
            for(x=0; x<64; x++)
                h->dequant8_coeff[i][q][(x>>3)|((x&7)<<3)] =
                    ((uint32_t)dequant8_coeff_init[idx][ dequant8_coeff_init_scan[((x>>1)&12) | (x&3)] ] *
                    h->pps.scaling_matrix8[i][x]) << shift;
        }
    }
}

static void init_dequant4_coeff_table(H264Context *h){
    int i,j,q,x;
    const int max_qp = 51 + 6*(h->sps.bit_depth_luma-8);
    for(i=0; i<6; i++ ){
        h->dequant4_coeff[i] = h->dequant4_buffer[i];
        for(j=0; j<i; j++){
            if(!memcmp(h->pps.scaling_matrix4[j], h->pps.scaling_matrix4[i], 16*sizeof(uint8_t))){
                h->dequant4_coeff[i] = h->dequant4_buffer[j];
                break;
            }
        }
        if(j<i)
            continue;

        for(q=0; q<max_qp+1; q++){
            int shift = div6[q] + 2;
            int idx = rem6[q];
            for(x=0; x<16; x++)
                h->dequant4_coeff[i][q][(x>>2)|((x<<2)&0xF)] =
                    ((uint32_t)dequant4_coeff_init[idx][(x&1) + ((x>>2)&1)] *
                    h->pps.scaling_matrix4[i][x]) << shift;
        }
    }
}

static void init_dequant_tables(H264Context *h){
    int i,x;
    init_dequant4_coeff_table(h);
    if(h->pps.transform_8x8_mode)
        init_dequant8_coeff_table(h);
    if(h->sps.transform_bypass){
        for(i=0; i<6; i++)
            for(x=0; x<16; x++)
                h->dequant4_coeff[i][0][x] = 1<<6;
        if(h->pps.transform_8x8_mode)
            for(i=0; i<6; i++)
                for(x=0; x<64; x++)
                    h->dequant8_coeff[i][0][x] = 1<<6;
    }
}


int ff_h264_alloc_tables(H264Context *h){
    MpegEncContext * const s = &h->s;
    const int big_mb_num= s->mb_stride * (s->mb_height+1);
    const int row_mb_num= 2*s->mb_stride*s->avctx->thread_count;
    int x,y;

    FF_ALLOCZ_OR_GOTO(h->s.avctx, h->intra4x4_pred_mode, row_mb_num * 8  * sizeof(uint8_t), fail)

    FF_ALLOCZ_OR_GOTO(h->s.avctx, h->non_zero_count    , big_mb_num * 48 * sizeof(uint8_t), fail)
    FF_ALLOCZ_OR_GOTO(h->s.avctx, h->slice_table_base  , (big_mb_num+s->mb_stride) * sizeof(*h->slice_table_base), fail)
    FF_ALLOCZ_OR_GOTO(h->s.avctx, h->cbp_table, big_mb_num * sizeof(uint16_t), fail)

    FF_ALLOCZ_OR_GOTO(h->s.avctx, h->chroma_pred_mode_table, big_mb_num * sizeof(uint8_t), fail)
    FF_ALLOCZ_OR_GOTO(h->s.avctx, h->mvd_table[0], 16*row_mb_num * sizeof(uint8_t), fail);
    FF_ALLOCZ_OR_GOTO(h->s.avctx, h->mvd_table[1], 16*row_mb_num * sizeof(uint8_t), fail);
    FF_ALLOCZ_OR_GOTO(h->s.avctx, h->direct_table, 4*big_mb_num * sizeof(uint8_t) , fail);
    FF_ALLOCZ_OR_GOTO(h->s.avctx, h->list_counts, big_mb_num * sizeof(uint8_t), fail)

    memset(h->slice_table_base, -1, (big_mb_num+s->mb_stride)  * sizeof(*h->slice_table_base));
    h->slice_table= h->slice_table_base + s->mb_stride*2 + 1;

    FF_ALLOCZ_OR_GOTO(h->s.avctx, h->mb2b_xy  , big_mb_num * sizeof(uint32_t), fail);
    FF_ALLOCZ_OR_GOTO(h->s.avctx, h->mb2br_xy , big_mb_num * sizeof(uint32_t), fail);
    for(y=0; y<s->mb_height; y++){
        for(x=0; x<s->mb_width; x++){
            const int mb_xy= x + y*s->mb_stride;
            const int b_xy = 4*x + 4*y*h->b_stride;

            h->mb2b_xy [mb_xy]= b_xy;
            h->mb2br_xy[mb_xy]= 8*(FMO ? mb_xy : (mb_xy % (2*s->mb_stride)));
        }
    }

    s->obmc_scratchpad = NULL;

    if(!h->dequant4_coeff[0])
        init_dequant_tables(h);

    return 0;
fail:
    free_tables(h, 1);
    return -1;
}

/**
 * Mimic alloc_tables(), but for every context thread.
 */
static void clone_tables(H264Context *dst, H264Context *src, int i){
    MpegEncContext * const s = &src->s;
    dst->intra4x4_pred_mode       = src->intra4x4_pred_mode + i*8*2*s->mb_stride;
    dst->non_zero_count           = src->non_zero_count;
    dst->slice_table              = src->slice_table;
    dst->cbp_table                = src->cbp_table;
    dst->mb2b_xy                  = src->mb2b_xy;
    dst->mb2br_xy                 = src->mb2br_xy;
    dst->chroma_pred_mode_table   = src->chroma_pred_mode_table;
    dst->mvd_table[0]             = src->mvd_table[0] + i*8*2*s->mb_stride;
    dst->mvd_table[1]             = src->mvd_table[1] + i*8*2*s->mb_stride;
    dst->direct_table             = src->direct_table;
    dst->list_counts              = src->list_counts;

    dst->s.obmc_scratchpad = NULL;
    ff_h264_pred_init(&dst->hpc, src->s.codec_id, src->sps.bit_depth_luma);
}

/**
 * Init context
 * Allocate buffers which are not shared amongst multiple threads.
 */
static int context_init(H264Context *h){
    FF_ALLOCZ_OR_GOTO(h->s.avctx, h->top_borders[0], h->s.mb_width * 16*3 * sizeof(uint8_t)*2, fail)
    FF_ALLOCZ_OR_GOTO(h->s.avctx, h->top_borders[1], h->s.mb_width * 16*3 * sizeof(uint8_t)*2, fail)

    h->ref_cache[0][scan8[5 ]+1] = h->ref_cache[0][scan8[7 ]+1] = h->ref_cache[0][scan8[13]+1] =
    h->ref_cache[1][scan8[5 ]+1] = h->ref_cache[1][scan8[7 ]+1] = h->ref_cache[1][scan8[13]+1] = PART_NOT_AVAILABLE;

    return 0;
fail:
    return -1; // free_tables will clean up for us
}

static int decode_nal_units(H264Context *h, const uint8_t *buf, int buf_size);

static av_cold void common_init(H264Context *h){
    MpegEncContext * const s = &h->s;

    s->width = s->avctx->width;
    s->height = s->avctx->height;
    s->codec_id= s->avctx->codec->id;

    ff_h264dsp_init(&h->h264dsp, 8);
    ff_h264_pred_init(&h->hpc, s->codec_id, 8);

    h->dequant_coeff_pps= -1;
    s->unrestricted_mv=1;
    s->decode=1; //FIXME

    dsputil_init(&s->dsp, s->avctx); // needed so that idct permutation is known early

    memset(h->pps.scaling_matrix4, 16, 6*16*sizeof(uint8_t));
    memset(h->pps.scaling_matrix8, 16, 2*64*sizeof(uint8_t));
}

int ff_h264_decode_extradata(H264Context *h)
{
    AVCodecContext *avctx = h->s.avctx;

    if(avctx->extradata[0] == 1){
        int i, cnt, nalsize;
        unsigned char *p = avctx->extradata;

        h->is_avc = 1;

        if(avctx->extradata_size < 7) {
            av_log(avctx, AV_LOG_ERROR, "avcC too short\n");
            return -1;
        }
        /* sps and pps in the avcC always have length coded with 2 bytes,
           so put a fake nal_length_size = 2 while parsing them */
        h->nal_length_size = 2;
        // Decode sps from avcC
        cnt = *(p+5) & 0x1f; // Number of sps
        p += 6;
        for (i = 0; i < cnt; i++) {
            nalsize = AV_RB16(p) + 2;
            if(decode_nal_units(h, p, nalsize) < 0) {
                av_log(avctx, AV_LOG_ERROR, "Decoding sps %d from avcC failed\n", i);
                return -1;
            }
            p += nalsize;
        }
        // Decode pps from avcC
        cnt = *(p++); // Number of pps
        for (i = 0; i < cnt; i++) {
            nalsize = AV_RB16(p) + 2;
            if (decode_nal_units(h, p, nalsize) < 0) {
                av_log(avctx, AV_LOG_ERROR, "Decoding pps %d from avcC failed\n", i);
                return -1;
            }
            p += nalsize;
        }
        // Now store right nal length size, that will be use to parse all other nals
        h->nal_length_size = (avctx->extradata[4] & 0x03) + 1;
    } else {
        h->is_avc = 0;
        if(decode_nal_units(h, avctx->extradata, avctx->extradata_size) < 0)
            return -1;
    }
    return 0;
}

av_cold int ff_h264_decode_init(AVCodecContext *avctx){
    H264Context *h= avctx->priv_data;
    MpegEncContext * const s = &h->s;

    MPV_decode_defaults(s);

    s->avctx = avctx;
    common_init(h);

    s->out_format = FMT_H264;
    s->workaround_bugs= avctx->workaround_bugs;

    // set defaults
//    s->decode_mb= ff_h263_decode_mb;
    s->quarter_sample = 1;
    if(!avctx->has_b_frames)
    s->low_delay= 1;

    avctx->chroma_sample_location = AVCHROMA_LOC_LEFT;

    ff_h264_decode_init_vlc();

    h->pixel_shift = 0;
    h->sps.bit_depth_luma = avctx->bits_per_raw_sample = 8;

    h->thread_context[0] = h;
    h->outputed_poc = h->next_outputed_poc = INT_MIN;
    h->prev_poc_msb= 1<<16;
    h->x264_build = -1;
    ff_h264_reset_sei(h);
    if(avctx->codec_id == CODEC_ID_H264){
        if(avctx->ticks_per_frame == 1){
            s->avctx->time_base.den *=2;
        }
        avctx->ticks_per_frame = 2;
    }

    if(avctx->extradata_size > 0 && avctx->extradata &&
        ff_h264_decode_extradata(h))
        return -1;

    if(h->sps.bitstream_restriction_flag && s->avctx->has_b_frames < h->sps.num_reorder_frames){
        s->avctx->has_b_frames = h->sps.num_reorder_frames;
        s->low_delay = 0;
    }

    return 0;
}

#define IN_RANGE(a, b, size) (((a) >= (b)) && ((a) < ((b)+(size))))
static void copy_picture_range(Picture **to, Picture **from, int count, MpegEncContext *new_base, MpegEncContext *old_base)
{
    int i;

    for (i=0; i<count; i++){
        assert((IN_RANGE(from[i], old_base, sizeof(*old_base)) ||
                IN_RANGE(from[i], old_base->picture, sizeof(Picture) * old_base->picture_count) ||
                !from[i]));
        to[i] = REBASE_PICTURE(from[i], new_base, old_base);
    }
}

static void copy_parameter_set(void **to, void **from, int count, int size)
{
    int i;

    for (i=0; i<count; i++){
        if (to[i] && !from[i]) av_freep(&to[i]);
        else if (from[i] && !to[i]) to[i] = av_malloc(size);

        if (from[i]) memcpy(to[i], from[i], size);
    }
}

static int decode_init_thread_copy(AVCodecContext *avctx){
    H264Context *h= avctx->priv_data;

    if (!avctx->is_copy) return 0;
    memset(h->sps_buffers, 0, sizeof(h->sps_buffers));
    memset(h->pps_buffers, 0, sizeof(h->pps_buffers));

    return 0;
}

#define copy_fields(to, from, start_field, end_field) memcpy(&to->start_field, &from->start_field, (char*)&to->end_field - (char*)&to->start_field)
static int decode_update_thread_context(AVCodecContext *dst, const AVCodecContext *src){
    H264Context *h= dst->priv_data, *h1= src->priv_data;
    MpegEncContext * const s = &h->s, * const s1 = &h1->s;
    int inited = s->context_initialized, err;
    int i;

    if(dst == src || !s1->context_initialized) return 0;

    err = ff_mpeg_update_thread_context(dst, src);
    if(err) return err;

    //FIXME handle width/height changing
    if(!inited){
        for(i = 0; i < MAX_SPS_COUNT; i++)
            av_freep(h->sps_buffers + i);

        for(i = 0; i < MAX_PPS_COUNT; i++)
            av_freep(h->pps_buffers + i);

        memcpy(&h->s + 1, &h1->s + 1, sizeof(H264Context) - sizeof(MpegEncContext)); //copy all fields after MpegEnc
        memset(h->sps_buffers, 0, sizeof(h->sps_buffers));
        memset(h->pps_buffers, 0, sizeof(h->pps_buffers));
        if (ff_h264_alloc_tables(h) < 0) {
            av_log(dst, AV_LOG_ERROR, "Could not allocate memory for h264\n");
            return AVERROR(ENOMEM);
        }
        context_init(h);

        for(i=0; i<2; i++){
            h->rbsp_buffer[i] = NULL;
            h->rbsp_buffer_size[i] = 0;
        }

        h->thread_context[0] = h;

        // frame_start may not be called for the next thread (if it's decoding a bottom field)
        // so this has to be allocated here
        h->s.obmc_scratchpad = av_malloc(16*6*s->linesize);

        s->dsp.clear_blocks(h->mb);
        s->dsp.clear_blocks(h->mb+(24*16<<h->pixel_shift));
    }

    //extradata/NAL handling
    h->is_avc          = h1->is_avc;

    //SPS/PPS
    copy_parameter_set((void**)h->sps_buffers, (void**)h1->sps_buffers, MAX_SPS_COUNT, sizeof(SPS));
    h->sps             = h1->sps;
    copy_parameter_set((void**)h->pps_buffers, (void**)h1->pps_buffers, MAX_PPS_COUNT, sizeof(PPS));
    h->pps             = h1->pps;

    //Dequantization matrices
    //FIXME these are big - can they be only copied when PPS changes?
    copy_fields(h, h1, dequant4_buffer, dequant4_coeff);

    for(i=0; i<6; i++)
        h->dequant4_coeff[i] = h->dequant4_buffer[0] + (h1->dequant4_coeff[i] - h1->dequant4_buffer[0]);

    for(i=0; i<6; i++)
        h->dequant8_coeff[i] = h->dequant8_buffer[0] + (h1->dequant8_coeff[i] - h1->dequant8_buffer[0]);

    h->dequant_coeff_pps = h1->dequant_coeff_pps;

    //POC timing
    copy_fields(h, h1, poc_lsb, redundant_pic_count);

    //reference lists
    copy_fields(h, h1, ref_count, list_count);
    copy_fields(h, h1, ref_list,  intra_gb);
    copy_fields(h, h1, short_ref, cabac_init_idc);

    copy_picture_range(h->short_ref,   h1->short_ref,   32, s, s1);
    copy_picture_range(h->long_ref,    h1->long_ref,    32, s, s1);
    copy_picture_range(h->delayed_pic, h1->delayed_pic, MAX_DELAYED_PIC_COUNT+2, s, s1);

    h->last_slice_type = h1->last_slice_type;

    if(!s->current_picture_ptr) return 0;

    if(!s->dropable) {
        ff_h264_execute_ref_pic_marking(h, h->mmco, h->mmco_index);
        h->prev_poc_msb     = h->poc_msb;
        h->prev_poc_lsb     = h->poc_lsb;
    }
    h->prev_frame_num_offset= h->frame_num_offset;
    h->prev_frame_num       = h->frame_num;
    h->outputed_poc         = h->next_outputed_poc;

    return 0;
}

int ff_h264_frame_start(H264Context *h){
    MpegEncContext * const s = &h->s;
    int i;
    const int pixel_shift = h->pixel_shift;
    int thread_count = (s->avctx->active_thread_type & FF_THREAD_SLICE) ? s->avctx->thread_count : 1;

    if(MPV_frame_start(s, s->avctx) < 0)
        return -1;
    ff_er_frame_start(s);
    /*
     * MPV_frame_start uses pict_type to derive key_frame.
     * This is incorrect for H.264; IDR markings must be used.
     * Zero here; IDR markings per slice in frame or fields are ORed in later.
     * See decode_nal_units().
     */
    s->current_picture_ptr->f.key_frame = 0;
    s->current_picture_ptr->mmco_reset= 0;

    assert(s->linesize && s->uvlinesize);

    for(i=0; i<16; i++){
        h->block_offset[i]= (4*((scan8[i] - scan8[0])&7) << pixel_shift) + 4*s->linesize*((scan8[i] - scan8[0])>>3);
        h->block_offset[48+i]= (4*((scan8[i] - scan8[0])&7) << pixel_shift) + 8*s->linesize*((scan8[i] - scan8[0])>>3);
    }
    for(i=0; i<16; i++){
        h->block_offset[16+i]=
        h->block_offset[32+i]= (4*((scan8[i] - scan8[0])&7) << pixel_shift) + 4*s->uvlinesize*((scan8[i] - scan8[0])>>3);
        h->block_offset[48+16+i]=
        h->block_offset[48+32+i]= (4*((scan8[i] - scan8[0])&7) << pixel_shift) + 8*s->uvlinesize*((scan8[i] - scan8[0])>>3);
    }

    /* can't be in alloc_tables because linesize isn't known there.
     * FIXME: redo bipred weight to not require extra buffer? */
    for(i = 0; i < thread_count; i++)
        if(h->thread_context[i] && !h->thread_context[i]->s.obmc_scratchpad)
            h->thread_context[i]->s.obmc_scratchpad = av_malloc(16*6*s->linesize);

    /* some macroblocks can be accessed before they're available in case of lost slices, mbaff or threading*/
    memset(h->slice_table, -1, (s->mb_height*s->mb_stride-1) * sizeof(*h->slice_table));

//    s->decode = (s->flags & CODEC_FLAG_PSNR) || !s->encoding || s->current_picture.f.reference /*|| h->contains_intra*/ || 1;

    // We mark the current picture as non-reference after allocating it, so
    // that if we break out due to an error it can be released automatically
    // in the next MPV_frame_start().
    // SVQ3 as well as most other codecs have only last/next/current and thus
    // get released even with set reference, besides SVQ3 and others do not
    // mark frames as reference later "naturally".
    if(s->codec_id != CODEC_ID_SVQ3)
        s->current_picture_ptr->f.reference = 0;

    s->current_picture_ptr->field_poc[0]=
    s->current_picture_ptr->field_poc[1]= INT_MAX;

    h->next_output_pic = NULL;

    assert(s->current_picture_ptr->long_ref==0);

    return 0;
}

/**
  * Run setup operations that must be run after slice header decoding.
  * This includes finding the next displayed frame.
  *
  * @param h h264 master context
  * @param setup_finished enough NALs have been read that we can call
  * ff_thread_finish_setup()
  */
static void decode_postinit(H264Context *h, int setup_finished){
    MpegEncContext * const s = &h->s;
    Picture *out = s->current_picture_ptr;
    Picture *cur = s->current_picture_ptr;
    int i, pics, out_of_order, out_idx;

    s->current_picture_ptr->f.qscale_type = FF_QSCALE_TYPE_H264;
    s->current_picture_ptr->f.pict_type   = s->pict_type;

    if (h->next_output_pic) return;

    if (cur->field_poc[0]==INT_MAX || cur->field_poc[1]==INT_MAX) {
        //FIXME: if we have two PAFF fields in one packet, we can't start the next thread here.
        //If we have one field per packet, we can. The check in decode_nal_units() is not good enough
        //to find this yet, so we assume the worst for now.
        //if (setup_finished)
        //    ff_thread_finish_setup(s->avctx);
        return;
    }

    cur->f.interlaced_frame = 0;
    cur->f.repeat_pict      = 0;

    /* Signal interlacing information externally. */
    /* Prioritize picture timing SEI information over used decoding process if it exists. */

    if(h->sps.pic_struct_present_flag){
        switch (h->sei_pic_struct)
        {
        case SEI_PIC_STRUCT_FRAME:
            break;
        case SEI_PIC_STRUCT_TOP_FIELD:
        case SEI_PIC_STRUCT_BOTTOM_FIELD:
            cur->f.interlaced_frame = 1;
            break;
        case SEI_PIC_STRUCT_TOP_BOTTOM:
        case SEI_PIC_STRUCT_BOTTOM_TOP:
            if (FIELD_OR_MBAFF_PICTURE)
                cur->f.interlaced_frame = 1;
            else
                // try to flag soft telecine progressive
                cur->f.interlaced_frame = h->prev_interlaced_frame;
            break;
        case SEI_PIC_STRUCT_TOP_BOTTOM_TOP:
        case SEI_PIC_STRUCT_BOTTOM_TOP_BOTTOM:
            // Signal the possibility of telecined film externally (pic_struct 5,6)
            // From these hints, let the applications decide if they apply deinterlacing.
            cur->f.repeat_pict = 1;
            break;
        case SEI_PIC_STRUCT_FRAME_DOUBLING:
            // Force progressive here, as doubling interlaced frame is a bad idea.
            cur->f.repeat_pict = 2;
            break;
        case SEI_PIC_STRUCT_FRAME_TRIPLING:
            cur->f.repeat_pict = 4;
            break;
        }

        if ((h->sei_ct_type & 3) && h->sei_pic_struct <= SEI_PIC_STRUCT_BOTTOM_TOP)
            cur->f.interlaced_frame = (h->sei_ct_type & (1 << 1)) != 0;
    }else{
        /* Derive interlacing flag from used decoding process. */
        cur->f.interlaced_frame = FIELD_OR_MBAFF_PICTURE;
    }
    h->prev_interlaced_frame = cur->f.interlaced_frame;

    if (cur->field_poc[0] != cur->field_poc[1]){
        /* Derive top_field_first from field pocs. */
        cur->f.top_field_first = cur->field_poc[0] < cur->field_poc[1];
    }else{
        if (cur->f.interlaced_frame || h->sps.pic_struct_present_flag) {
            /* Use picture timing SEI information. Even if it is a information of a past frame, better than nothing. */
            if(h->sei_pic_struct == SEI_PIC_STRUCT_TOP_BOTTOM
              || h->sei_pic_struct == SEI_PIC_STRUCT_TOP_BOTTOM_TOP)
                cur->f.top_field_first = 1;
            else
                cur->f.top_field_first = 0;
        }else{
            /* Most likely progressive */
            cur->f.top_field_first = 0;
        }
    }

    //FIXME do something with unavailable reference frames

    /* Sort B-frames into display order */

    if(h->sps.bitstream_restriction_flag
       && s->avctx->has_b_frames < h->sps.num_reorder_frames){
        s->avctx->has_b_frames = h->sps.num_reorder_frames;
        s->low_delay = 0;
    }

    if(   s->avctx->strict_std_compliance >= FF_COMPLIANCE_STRICT
       && !h->sps.bitstream_restriction_flag){
        s->avctx->has_b_frames= MAX_DELAYED_PIC_COUNT;
        s->low_delay= 0;
    }

    pics = 0;
    while(h->delayed_pic[pics]) pics++;

    av_assert0(pics <= MAX_DELAYED_PIC_COUNT);

    h->delayed_pic[pics++] = cur;
    if (cur->f.reference == 0)
        cur->f.reference = DELAYED_PIC_REF;

    out = h->delayed_pic[0];
    out_idx = 0;
    for (i = 1; h->delayed_pic[i] && !h->delayed_pic[i]->f.key_frame && !h->delayed_pic[i]->mmco_reset; i++)
        if(h->delayed_pic[i]->poc < out->poc){
            out = h->delayed_pic[i];
            out_idx = i;
        }
    if (s->avctx->has_b_frames == 0 && (h->delayed_pic[0]->f.key_frame || h->delayed_pic[0]->mmco_reset))
        h->next_outputed_poc= INT_MIN;
    out_of_order = out->poc < h->next_outputed_poc;

    if(h->sps.bitstream_restriction_flag && s->avctx->has_b_frames >= h->sps.num_reorder_frames)
        { }
    else if((out_of_order && pics-1 == s->avctx->has_b_frames && s->avctx->has_b_frames < MAX_DELAYED_PIC_COUNT)
       || (s->low_delay &&
        ((h->next_outputed_poc != INT_MIN && out->poc > h->next_outputed_poc + 2)
         || cur->f.pict_type == AV_PICTURE_TYPE_B)))
    {
        s->low_delay = 0;
        s->avctx->has_b_frames++;
    }

    if(out_of_order || pics > s->avctx->has_b_frames){
        out->f.reference &= ~DELAYED_PIC_REF;
        out->owner2 = s; // for frame threading, the owner must be the second field's thread
                         // or else the first thread can release the picture and reuse it unsafely
        for(i=out_idx; h->delayed_pic[i]; i++)
            h->delayed_pic[i] = h->delayed_pic[i+1];
    }
    if(!out_of_order && pics > s->avctx->has_b_frames){
        h->next_output_pic = out;
        if (out_idx == 0 && h->delayed_pic[0] && (h->delayed_pic[0]->f.key_frame || h->delayed_pic[0]->mmco_reset)) {
            h->next_outputed_poc = INT_MIN;
        } else
            h->next_outputed_poc = out->poc;
    }else{
        av_log(s->avctx, AV_LOG_DEBUG, "no picture\n");
    }

    if (setup_finished)
        ff_thread_finish_setup(s->avctx);
}

static av_always_inline void backup_mb_border(H264Context *h, uint8_t *src_y, uint8_t *src_cb, uint8_t *src_cr, int linesize, int uvlinesize, int chroma444, int simple){
    MpegEncContext * const s = &h->s;
    uint8_t *top_border;
    int top_idx = 1;
    const int pixel_shift = h->pixel_shift;

    src_y  -=   linesize;
    src_cb -= uvlinesize;
    src_cr -= uvlinesize;

    if(!simple && FRAME_MBAFF){
        if(s->mb_y&1){
            if(!MB_MBAFF){
                top_border = h->top_borders[0][s->mb_x];
                AV_COPY128(top_border, src_y + 15*linesize);
                if (pixel_shift)
                    AV_COPY128(top_border+16, src_y+15*linesize+16);
                if(simple || !CONFIG_GRAY || !(s->flags&CODEC_FLAG_GRAY)){
                    if(chroma444){
                        if (pixel_shift){
                            AV_COPY128(top_border+32, src_cb + 15*uvlinesize);
                            AV_COPY128(top_border+48, src_cb + 15*uvlinesize+16);
                            AV_COPY128(top_border+64, src_cr + 15*uvlinesize);
                            AV_COPY128(top_border+80, src_cr + 15*uvlinesize+16);
                        } else {
                            AV_COPY128(top_border+16, src_cb + 15*uvlinesize);
                            AV_COPY128(top_border+32, src_cr + 15*uvlinesize);
                        }
                    } else {
                        if (pixel_shift) {
                            AV_COPY128(top_border+32, src_cb+7*uvlinesize);
                            AV_COPY128(top_border+48, src_cr+7*uvlinesize);
                        } else {
                            AV_COPY64(top_border+16, src_cb+7*uvlinesize);
                            AV_COPY64(top_border+24, src_cr+7*uvlinesize);
                        }
                    }
                }
            }
        }else if(MB_MBAFF){
            top_idx = 0;
        }else
            return;
    }

    top_border = h->top_borders[top_idx][s->mb_x];
    // There are two lines saved, the line above the the top macroblock of a pair,
    // and the line above the bottom macroblock
    AV_COPY128(top_border, src_y + 16*linesize);
    if (pixel_shift)
        AV_COPY128(top_border+16, src_y+16*linesize+16);

    if(simple || !CONFIG_GRAY || !(s->flags&CODEC_FLAG_GRAY)){
        if(chroma444){
            if (pixel_shift){
                AV_COPY128(top_border+32, src_cb + 16*linesize);
                AV_COPY128(top_border+48, src_cb + 16*linesize+16);
                AV_COPY128(top_border+64, src_cr + 16*linesize);
                AV_COPY128(top_border+80, src_cr + 16*linesize+16);
            } else {
                AV_COPY128(top_border+16, src_cb + 16*linesize);
                AV_COPY128(top_border+32, src_cr + 16*linesize);
            }
        } else {
            if (pixel_shift) {
                AV_COPY128(top_border+32, src_cb+8*uvlinesize);
                AV_COPY128(top_border+48, src_cr+8*uvlinesize);
            } else {
                AV_COPY64(top_border+16, src_cb+8*uvlinesize);
                AV_COPY64(top_border+24, src_cr+8*uvlinesize);
            }
        }
    }
}

static av_always_inline void xchg_mb_border(H264Context *h, uint8_t *src_y,
                                  uint8_t *src_cb, uint8_t *src_cr,
                                  int linesize, int uvlinesize,
                                  int xchg, int chroma444,
                                  int simple, int pixel_shift){
    MpegEncContext * const s = &h->s;
    int deblock_topleft;
    int deblock_top;
    int top_idx = 1;
    uint8_t *top_border_m1;
    uint8_t *top_border;

    if(!simple && FRAME_MBAFF){
        if(s->mb_y&1){
            if(!MB_MBAFF)
                return;
        }else{
            top_idx = MB_MBAFF ? 0 : 1;
        }
    }

    if(h->deblocking_filter == 2) {
        deblock_topleft = h->slice_table[h->mb_xy - 1 - s->mb_stride] == h->slice_num;
        deblock_top     = h->top_type;
    } else {
        deblock_topleft = (s->mb_x > 0);
        deblock_top     = (s->mb_y > !!MB_FIELD);
    }

    src_y  -=   linesize + 1 + pixel_shift;
    src_cb -= uvlinesize + 1 + pixel_shift;
    src_cr -= uvlinesize + 1 + pixel_shift;

    top_border_m1 = h->top_borders[top_idx][s->mb_x-1];
    top_border    = h->top_borders[top_idx][s->mb_x];

#define XCHG(a,b,xchg)\
    if (pixel_shift) {\
        if (xchg) {\
            AV_SWAP64(b+0,a+0);\
            AV_SWAP64(b+8,a+8);\
        } else {\
            AV_COPY128(b,a); \
        }\
    } else \
if (xchg) AV_SWAP64(b,a);\
else      AV_COPY64(b,a);

    if(deblock_top){
        if(deblock_topleft){
            XCHG(top_border_m1 + (8 << pixel_shift), src_y - (7 << pixel_shift), 1);
        }
        XCHG(top_border + (0 << pixel_shift), src_y + (1 << pixel_shift), xchg);
        XCHG(top_border + (8 << pixel_shift), src_y + (9 << pixel_shift), 1);
        if(s->mb_x+1 < s->mb_width){
            XCHG(h->top_borders[top_idx][s->mb_x+1], src_y + (17 << pixel_shift), 1);
        }
    }
    if(simple || !CONFIG_GRAY || !(s->flags&CODEC_FLAG_GRAY)){
        if(chroma444){
            if(deblock_topleft){
                XCHG(top_border_m1 + (24 << pixel_shift), src_cb - (7 << pixel_shift), 1);
                XCHG(top_border_m1 + (40 << pixel_shift), src_cr - (7 << pixel_shift), 1);
            }
            XCHG(top_border + (16 << pixel_shift), src_cb + (1 << pixel_shift), xchg);
            XCHG(top_border + (24 << pixel_shift), src_cb + (9 << pixel_shift), 1);
            XCHG(top_border + (32 << pixel_shift), src_cr + (1 << pixel_shift), xchg);
            XCHG(top_border + (40 << pixel_shift), src_cr + (9 << pixel_shift), 1);
            if(s->mb_x+1 < s->mb_width){
                XCHG(h->top_borders[top_idx][s->mb_x+1] + (16 << pixel_shift), src_cb + (17 << pixel_shift), 1);
                XCHG(h->top_borders[top_idx][s->mb_x+1] + (32 << pixel_shift), src_cr + (17 << pixel_shift), 1);
            }
        } else {
            if(deblock_top){
                if(deblock_topleft){
                    XCHG(top_border_m1 + (16 << pixel_shift), src_cb - (7 << pixel_shift), 1);
                    XCHG(top_border_m1 + (24 << pixel_shift), src_cr - (7 << pixel_shift), 1);
                }
                XCHG(top_border + (16 << pixel_shift), src_cb+1+pixel_shift, 1);
                XCHG(top_border + (24 << pixel_shift), src_cr+1+pixel_shift, 1);
            }
        }
    }
}

static av_always_inline int dctcoef_get(DCTELEM *mb, int high_bit_depth, int index) {
    if (high_bit_depth) {
        return AV_RN32A(((int32_t*)mb) + index);
    } else
        return AV_RN16A(mb + index);
}

static av_always_inline void dctcoef_set(DCTELEM *mb, int high_bit_depth, int index, int value) {
    if (high_bit_depth) {
        AV_WN32A(((int32_t*)mb) + index, value);
    } else
        AV_WN16A(mb + index, value);
}

static av_always_inline void hl_decode_mb_predict_luma(H264Context *h, int mb_type, int is_h264, int simple, int transform_bypass,
                                                       int pixel_shift, int *block_offset, int linesize, uint8_t *dest_y, int p)
{
    MpegEncContext * const s = &h->s;
    void (*idct_add)(uint8_t *dst, DCTELEM *block, int stride);
    void (*idct_dc_add)(uint8_t *dst, DCTELEM *block, int stride);
    int i;
    int qscale = p == 0 ? s->qscale : h->chroma_qp[p-1];
    block_offset += 16*p;
    if(IS_INTRA4x4(mb_type)){
        if(simple || !s->encoding){
            if(IS_8x8DCT(mb_type)){
                if(transform_bypass){
                    idct_dc_add =
                    idct_add    = s->dsp.add_pixels8;
                }else{
                    idct_dc_add = h->h264dsp.h264_idct8_dc_add;
                    idct_add    = h->h264dsp.h264_idct8_add;
                }
                for(i=0; i<16; i+=4){
                    uint8_t * const ptr= dest_y + block_offset[i];
                    const int dir= h->intra4x4_pred_mode_cache[ scan8[i] ];
                    if(transform_bypass && h->sps.profile_idc==244 && dir<=1){
                        h->hpc.pred8x8l_add[dir](ptr, h->mb + (i*16+p*256 << pixel_shift), linesize);
                    }else{
                        const int nnz = h->non_zero_count_cache[ scan8[i+p*16] ];
                        h->hpc.pred8x8l[ dir ](ptr, (h->topleft_samples_available<<i)&0x8000,
                                                    (h->topright_samples_available<<i)&0x4000, linesize);
                        if(nnz){
                            if(nnz == 1 && dctcoef_get(h->mb, pixel_shift, i*16+p*256))
                                idct_dc_add(ptr, h->mb + (i*16+p*256 << pixel_shift), linesize);
                            else
                                idct_add   (ptr, h->mb + (i*16+p*256 << pixel_shift), linesize);
                        }
                    }
                }
            }else{
                if(transform_bypass){
                    idct_dc_add =
                    idct_add    = s->dsp.add_pixels4;
                }else{
                    idct_dc_add = h->h264dsp.h264_idct_dc_add;
                    idct_add    = h->h264dsp.h264_idct_add;
                }
                for(i=0; i<16; i++){
                    uint8_t * const ptr= dest_y + block_offset[i];
                    const int dir= h->intra4x4_pred_mode_cache[ scan8[i] ];

                    if(transform_bypass && h->sps.profile_idc==244 && dir<=1){
                        h->hpc.pred4x4_add[dir](ptr, h->mb + (i*16+p*256 << pixel_shift), linesize);
                    }else{
                        uint8_t *topright;
                        int nnz, tr;
                        uint64_t tr_high;
                        if(dir == DIAG_DOWN_LEFT_PRED || dir == VERT_LEFT_PRED){
                            const int topright_avail= (h->topright_samples_available<<i)&0x8000;
                            assert(s->mb_y || linesize <= block_offset[i]);
                            if(!topright_avail){
                                if (pixel_shift) {
                                    tr_high= ((uint16_t*)ptr)[3 - linesize/2]*0x0001000100010001ULL;
                                    topright= (uint8_t*) &tr_high;
                                } else {
                                    tr= ptr[3 - linesize]*0x01010101;
                                    topright= (uint8_t*) &tr;
                                }
                            }else
                                topright= ptr + (4 << pixel_shift) - linesize;
                        }else
                            topright= NULL;

                        h->hpc.pred4x4[ dir ](ptr, topright, linesize);
                        nnz = h->non_zero_count_cache[ scan8[i+p*16] ];
                        if(nnz){
                            if(is_h264){
                                if(nnz == 1 && dctcoef_get(h->mb, pixel_shift, i*16+p*256))
                                    idct_dc_add(ptr, h->mb + (i*16+p*256 << pixel_shift), linesize);
                                else
                                    idct_add   (ptr, h->mb + (i*16+p*256 << pixel_shift), linesize);
                            }else
                                ff_svq3_add_idct_c(ptr, h->mb + i*16+p*256, linesize, qscale, 0);
                        }
                    }
                }
            }
        }
    }else{
        h->hpc.pred16x16[ h->intra16x16_pred_mode ](dest_y , linesize);
        if(is_h264){
            if(h->non_zero_count_cache[ scan8[LUMA_DC_BLOCK_INDEX+p] ]){
                if(!transform_bypass)
                    h->h264dsp.h264_luma_dc_dequant_idct(h->mb+(p*256 << pixel_shift), h->mb_luma_dc[p], h->dequant4_coeff[p][qscale][0]);
                else{
                    static const uint8_t dc_mapping[16] = { 0*16, 1*16, 4*16, 5*16, 2*16, 3*16, 6*16, 7*16,
                                                            8*16, 9*16,12*16,13*16,10*16,11*16,14*16,15*16};
                    for(i = 0; i < 16; i++)
                        dctcoef_set(h->mb+p*256, pixel_shift, dc_mapping[i], dctcoef_get(h->mb_luma_dc[p], pixel_shift, i));
                }
            }
        }else
            ff_svq3_luma_dc_dequant_idct_c(h->mb+p*256, h->mb_luma_dc[p], qscale);
    }
}

static av_always_inline void hl_decode_mb_idct_luma(H264Context *h, int mb_type, int is_h264, int simple, int transform_bypass,
                                                    int pixel_shift, int *block_offset, int linesize, uint8_t *dest_y, int p)
{
    MpegEncContext * const s = &h->s;
    void (*idct_add)(uint8_t *dst, DCTELEM *block, int stride);
    int i;
    block_offset += 16*p;
    if(!IS_INTRA4x4(mb_type)){
        if(is_h264){
            if(IS_INTRA16x16(mb_type)){
                if(transform_bypass){
                    if(h->sps.profile_idc==244 && (h->intra16x16_pred_mode==VERT_PRED8x8 || h->intra16x16_pred_mode==HOR_PRED8x8)){
                        h->hpc.pred16x16_add[h->intra16x16_pred_mode](dest_y, block_offset, h->mb + (p*256 << pixel_shift), linesize);
                    }else{
                        for(i=0; i<16; i++){
                            if(h->non_zero_count_cache[ scan8[i+p*16] ] || dctcoef_get(h->mb, pixel_shift, i*16+p*256))
                                s->dsp.add_pixels4(dest_y + block_offset[i], h->mb + (i*16+p*256 << pixel_shift), linesize);
                        }
                    }
                }else{
                    h->h264dsp.h264_idct_add16intra(dest_y, block_offset, h->mb + (p*256 << pixel_shift), linesize, h->non_zero_count_cache+p*5*8);
                }
            }else if(h->cbp&15){
                if(transform_bypass){
                    const int di = IS_8x8DCT(mb_type) ? 4 : 1;
                    idct_add= IS_8x8DCT(mb_type) ? s->dsp.add_pixels8 : s->dsp.add_pixels4;
                    for(i=0; i<16; i+=di){
                        if(h->non_zero_count_cache[ scan8[i+p*16] ]){
                            idct_add(dest_y + block_offset[i], h->mb + (i*16+p*256 << pixel_shift), linesize);
                        }
                    }
                }else{
                    if(IS_8x8DCT(mb_type)){
                        h->h264dsp.h264_idct8_add4(dest_y, block_offset, h->mb + (p*256 << pixel_shift), linesize, h->non_zero_count_cache+p*5*8);
                    }else{
                        h->h264dsp.h264_idct_add16(dest_y, block_offset, h->mb + (p*256 << pixel_shift), linesize, h->non_zero_count_cache+p*5*8);
                    }
                }
            }
        }else{
            for(i=0; i<16; i++){
                if(h->non_zero_count_cache[ scan8[i+p*16] ] || h->mb[i*16+p*256]){ //FIXME benchmark weird rule, & below
                    uint8_t * const ptr= dest_y + block_offset[i];
                    ff_svq3_add_idct_c(ptr, h->mb + i*16 + p*256, linesize, s->qscale, IS_INTRA(mb_type) ? 1 : 0);
                }
            }
        }
    }
}

static av_always_inline void hl_decode_mb_internal(H264Context *h, int simple, int pixel_shift){
    MpegEncContext * const s = &h->s;
    const int mb_x= s->mb_x;
    const int mb_y= s->mb_y;
    const int mb_xy= h->mb_xy;
    const int mb_type = s->current_picture.f.mb_type[mb_xy];
    uint8_t  *dest_y, *dest_cb, *dest_cr;
    int linesize, uvlinesize /*dct_offset*/;
    int i, j;
    int *block_offset = &h->block_offset[0];
    const int transform_bypass = !simple && (s->qscale == 0 && h->sps.transform_bypass);
    /* is_h264 should always be true if SVQ3 is disabled. */
    const int is_h264 = !CONFIG_SVQ3_DECODER || simple || s->codec_id == CODEC_ID_H264;
    void (*idct_add)(uint8_t *dst, DCTELEM *block, int stride);

    dest_y  = s->current_picture.f.data[0] + ((mb_x << pixel_shift) + mb_y * s->linesize  ) * 16;
    dest_cb = s->current_picture.f.data[1] + ((mb_x << pixel_shift) + mb_y * s->uvlinesize) *  8;
    dest_cr = s->current_picture.f.data[2] + ((mb_x << pixel_shift) + mb_y * s->uvlinesize) *  8;

    s->dsp.prefetch(dest_y + (s->mb_x&3)*4*s->linesize + (64 << pixel_shift), s->linesize, 4);
    s->dsp.prefetch(dest_cb + (s->mb_x&7)*s->uvlinesize + (64 << pixel_shift), dest_cr - dest_cb, 2);

    h->list_counts[mb_xy]= h->list_count;

    if (!simple && MB_FIELD) {
        linesize   = h->mb_linesize   = s->linesize * 2;
        uvlinesize = h->mb_uvlinesize = s->uvlinesize * 2;
        block_offset = &h->block_offset[48];
        if(mb_y&1){ //FIXME move out of this function?
            dest_y -= s->linesize*15;
            dest_cb-= s->uvlinesize*7;
            dest_cr-= s->uvlinesize*7;
        }
        if(FRAME_MBAFF) {
            int list;
            for(list=0; list<h->list_count; list++){
                if(!USES_LIST(mb_type, list))
                    continue;
                if(IS_16X16(mb_type)){
                    int8_t *ref = &h->ref_cache[list][scan8[0]];
                    fill_rectangle(ref, 4, 4, 8, (16+*ref)^(s->mb_y&1), 1);
                }else{
                    for(i=0; i<16; i+=4){
                        int ref = h->ref_cache[list][scan8[i]];
                        if(ref >= 0)
                            fill_rectangle(&h->ref_cache[list][scan8[i]], 2, 2, 8, (16+ref)^(s->mb_y&1), 1);
                    }
                }
            }
        }
    } else {
        linesize   = h->mb_linesize   = s->linesize;
        uvlinesize = h->mb_uvlinesize = s->uvlinesize;
//        dct_offset = s->linesize * 16;
    }

    if (!simple && IS_INTRA_PCM(mb_type)) {
        const int bit_depth = h->sps.bit_depth_luma;
        if (pixel_shift) {
            int j;
            GetBitContext gb;
            init_get_bits(&gb, (uint8_t*)h->mb, 384*bit_depth);

            for (i = 0; i < 16; i++) {
                uint16_t *tmp_y  = (uint16_t*)(dest_y  + i*linesize);
                for (j = 0; j < 16; j++)
                    tmp_y[j] = get_bits(&gb, bit_depth);
            }
            if(simple || !CONFIG_GRAY || !(s->flags&CODEC_FLAG_GRAY)){
                if (!h->sps.chroma_format_idc) {
                    for (i = 0; i < 8; i++) {
                        uint16_t *tmp_cb = (uint16_t*)(dest_cb + i*uvlinesize);
<<<<<<< HEAD
                        uint16_t *tmp_cr = (uint16_t*)(dest_cr + i*uvlinesize);
                        for (j = 0; j < 8; j++) {
                            tmp_cb[j] = tmp_cr[j] = 1 << (bit_depth - 1);
                        }
                    }
                } else {
                for (i = 0; i < 8; i++) {
                    uint16_t *tmp_cb = (uint16_t*)(dest_cb + i*uvlinesize);
                    for (j = 0; j < 8; j++)
                        tmp_cb[j] = get_bits(&gb, bit_depth);
                }
                for (i = 0; i < 8; i++) {
                    uint16_t *tmp_cr = (uint16_t*)(dest_cr + i*uvlinesize);
                    for (j = 0; j < 8; j++)
                        tmp_cr[j] = get_bits(&gb, bit_depth);
=======
                        for (j = 0; j < 8; j++) {
                            tmp_cb[j] = 1 << (bit_depth - 1);
                        }
                    }
                    for (i = 0; i < 8; i++) {
                        uint16_t *tmp_cr = (uint16_t*)(dest_cr + i*uvlinesize);
                        for (j = 0; j < 8; j++) {
                            tmp_cr[j] = 1 << (bit_depth - 1);
                        }
                    }
                } else {
                    for (i = 0; i < 8; i++) {
                        uint16_t *tmp_cb = (uint16_t*)(dest_cb + i*uvlinesize);
                        for (j = 0; j < 8; j++)
                            tmp_cb[j] = get_bits(&gb, bit_depth);
                    }
                    for (i = 0; i < 8; i++) {
                        uint16_t *tmp_cr = (uint16_t*)(dest_cr + i*uvlinesize);
                        for (j = 0; j < 8; j++)
                            tmp_cr[j] = get_bits(&gb, bit_depth);
                    }
>>>>>>> 1450d6e6
                }
                }
            }
        } else {
            for (i=0; i<16; i++) {
                memcpy(dest_y + i*  linesize, h->mb       + i*8, 16);
            }
            if(simple || !CONFIG_GRAY || !(s->flags&CODEC_FLAG_GRAY)){
                if (!h->sps.chroma_format_idc) {
<<<<<<< HEAD
                    for (i=0; i<8; i++) {
                        memset(dest_cb+ i*uvlinesize, 1 << (bit_depth - 1), 8);
                        memset(dest_cr+ i*uvlinesize, 1 << (bit_depth - 1), 8);
                    }
                } else {
                for (i=0; i<8; i++) {
                    memcpy(dest_cb+ i*uvlinesize, h->mb + 128 + i*4,  8);
                    memcpy(dest_cr+ i*uvlinesize, h->mb + 160 + i*4,  8);
=======
                    for (i = 0; i < 8; i++) {
                        memset(dest_cb + i*uvlinesize, 128, 8);
                        memset(dest_cr + i*uvlinesize, 128, 8);
                    }
                } else {
                    for (i = 0; i < 8; i++) {
                        memcpy(dest_cb + i*uvlinesize, h->mb + 128 + i*4,  8);
                        memcpy(dest_cr + i*uvlinesize, h->mb + 160 + i*4,  8);
                    }
>>>>>>> 1450d6e6
                }
                }
            }
        }
    } else {
        if(IS_INTRA(mb_type)){
            if(h->deblocking_filter)
                xchg_mb_border(h, dest_y, dest_cb, dest_cr, linesize, uvlinesize, 1, 0, simple, pixel_shift);

            if(simple || !CONFIG_GRAY || !(s->flags&CODEC_FLAG_GRAY)){
                h->hpc.pred8x8[ h->chroma_pred_mode ](dest_cb, uvlinesize);
                h->hpc.pred8x8[ h->chroma_pred_mode ](dest_cr, uvlinesize);
            }

            hl_decode_mb_predict_luma(h, mb_type, is_h264, simple, transform_bypass, pixel_shift, block_offset, linesize, dest_y, 0);

            if(h->deblocking_filter)
                xchg_mb_border(h, dest_y, dest_cb, dest_cr, linesize, uvlinesize, 0, 0, simple, pixel_shift);
        }else if(is_h264){
            hl_motion(h, dest_y, dest_cb, dest_cr,
                      s->me.qpel_put, s->dsp.put_h264_chroma_pixels_tab,
                      s->me.qpel_avg, s->dsp.avg_h264_chroma_pixels_tab,
                      h->h264dsp.weight_h264_pixels_tab,
                      h->h264dsp.biweight_h264_pixels_tab, pixel_shift, 0);
        }

        hl_decode_mb_idct_luma(h, mb_type, is_h264, simple, transform_bypass, pixel_shift, block_offset, linesize, dest_y, 0);

        if((simple || !CONFIG_GRAY || !(s->flags&CODEC_FLAG_GRAY)) && (h->cbp&0x30)){
            uint8_t *dest[2] = {dest_cb, dest_cr};
            if(transform_bypass){
                if(IS_INTRA(mb_type) && h->sps.profile_idc==244 && (h->chroma_pred_mode==VERT_PRED8x8 || h->chroma_pred_mode==HOR_PRED8x8)){
                    h->hpc.pred8x8_add[h->chroma_pred_mode](dest[0], block_offset + 16, h->mb + (16*16*1 << pixel_shift), uvlinesize);
                    h->hpc.pred8x8_add[h->chroma_pred_mode](dest[1], block_offset + 32, h->mb + (16*16*2 << pixel_shift), uvlinesize);
                }else{
                    idct_add = s->dsp.add_pixels4;
                    for(j=1; j<3; j++){
                        for(i=j*16; i<j*16+4; i++){
                            if(h->non_zero_count_cache[ scan8[i] ] || dctcoef_get(h->mb, pixel_shift, i*16))
                                idct_add   (dest[j-1] + block_offset[i], h->mb + (i*16 << pixel_shift), uvlinesize);
                        }
                    }
                }
            }else{
                if(is_h264){
                    if(h->non_zero_count_cache[ scan8[CHROMA_DC_BLOCK_INDEX+0] ])
                        h->h264dsp.h264_chroma_dc_dequant_idct(h->mb + (16*16*1 << pixel_shift), h->dequant4_coeff[IS_INTRA(mb_type) ? 1:4][h->chroma_qp[0]][0]);
                    if(h->non_zero_count_cache[ scan8[CHROMA_DC_BLOCK_INDEX+1] ])
                        h->h264dsp.h264_chroma_dc_dequant_idct(h->mb + (16*16*2 << pixel_shift), h->dequant4_coeff[IS_INTRA(mb_type) ? 2:5][h->chroma_qp[1]][0]);
                    h->h264dsp.h264_idct_add8(dest, block_offset,
                                              h->mb, uvlinesize,
                                              h->non_zero_count_cache);
                }
#if CONFIG_SVQ3_DECODER
                else{
                    h->h264dsp.h264_chroma_dc_dequant_idct(h->mb + 16*16*1, h->dequant4_coeff[IS_INTRA(mb_type) ? 1:4][h->chroma_qp[0]][0]);
                    h->h264dsp.h264_chroma_dc_dequant_idct(h->mb + 16*16*2, h->dequant4_coeff[IS_INTRA(mb_type) ? 2:5][h->chroma_qp[1]][0]);
                    for(j=1; j<3; j++){
                        for(i=j*16; i<j*16+4; i++){
                            if(h->non_zero_count_cache[ scan8[i] ] || h->mb[i*16]){
                                uint8_t * const ptr= dest[j-1] + block_offset[i];
                                ff_svq3_add_idct_c(ptr, h->mb + i*16, uvlinesize, ff_h264_chroma_qp[0][s->qscale + 12] - 12, 2);
                            }
                        }
                    }
                }
#endif
            }
        }
    }
    if(h->cbp || IS_INTRA(mb_type))
    {
        s->dsp.clear_blocks(h->mb);
        s->dsp.clear_blocks(h->mb+(24*16<<pixel_shift));
    }
}

static av_always_inline void hl_decode_mb_444_internal(H264Context *h, int simple, int pixel_shift){
    MpegEncContext * const s = &h->s;
    const int mb_x= s->mb_x;
    const int mb_y= s->mb_y;
    const int mb_xy= h->mb_xy;
    const int mb_type = s->current_picture.f.mb_type[mb_xy];
    uint8_t  *dest[3];
    int linesize;
    int i, j, p;
    int *block_offset = &h->block_offset[0];
    const int transform_bypass = !simple && (s->qscale == 0 && h->sps.transform_bypass);
    const int plane_count = (simple || !CONFIG_GRAY || !(s->flags&CODEC_FLAG_GRAY)) ? 3 : 1;

    for (p = 0; p < plane_count; p++)
    {
        dest[p] = s->current_picture.f.data[p] + ((mb_x << pixel_shift) + mb_y * s->linesize) * 16;
        s->dsp.prefetch(dest[p] + (s->mb_x&3)*4*s->linesize + (64 << pixel_shift), s->linesize, 4);
    }

    h->list_counts[mb_xy]= h->list_count;

    if (!simple && MB_FIELD) {
        linesize   = h->mb_linesize = h->mb_uvlinesize = s->linesize * 2;
        block_offset = &h->block_offset[48];
        if(mb_y&1) //FIXME move out of this function?
            for (p = 0; p < 3; p++)
                dest[p] -= s->linesize*15;
        if(FRAME_MBAFF) {
            int list;
            for(list=0; list<h->list_count; list++){
                if(!USES_LIST(mb_type, list))
                    continue;
                if(IS_16X16(mb_type)){
                    int8_t *ref = &h->ref_cache[list][scan8[0]];
                    fill_rectangle(ref, 4, 4, 8, (16+*ref)^(s->mb_y&1), 1);
                }else{
                    for(i=0; i<16; i+=4){
                        int ref = h->ref_cache[list][scan8[i]];
                        if(ref >= 0)
                            fill_rectangle(&h->ref_cache[list][scan8[i]], 2, 2, 8, (16+ref)^(s->mb_y&1), 1);
                    }
                }
            }
        }
    } else {
        linesize   = h->mb_linesize = h->mb_uvlinesize = s->linesize;
    }

    if (!simple && IS_INTRA_PCM(mb_type)) {
        if (pixel_shift) {
            const int bit_depth = h->sps.bit_depth_luma;
            GetBitContext gb;
            init_get_bits(&gb, (uint8_t*)h->mb, 768*bit_depth);

            for (p = 0; p < plane_count; p++) {
                for (i = 0; i < 16; i++) {
                    uint16_t *tmp = (uint16_t*)(dest[p] + i*linesize);
                    for (j = 0; j < 16; j++)
                        tmp[j] = get_bits(&gb, bit_depth);
                }
            }
        } else {
            for (p = 0; p < plane_count; p++) {
                for (i = 0; i < 16; i++) {
                    memcpy(dest[p] + i*linesize, h->mb + p*128 + i*8, 16);
                }
            }
        }
    } else {
        if(IS_INTRA(mb_type)){
            if(h->deblocking_filter)
                xchg_mb_border(h, dest[0], dest[1], dest[2], linesize, linesize, 1, 1, simple, pixel_shift);

            for (p = 0; p < plane_count; p++)
                hl_decode_mb_predict_luma(h, mb_type, 1, simple, transform_bypass, pixel_shift, block_offset, linesize, dest[p], p);

            if(h->deblocking_filter)
                xchg_mb_border(h, dest[0], dest[1], dest[2], linesize, linesize, 0, 1, simple, pixel_shift);
        }else{
            hl_motion(h, dest[0], dest[1], dest[2],
                      s->me.qpel_put, s->dsp.put_h264_chroma_pixels_tab,
                      s->me.qpel_avg, s->dsp.avg_h264_chroma_pixels_tab,
                      h->h264dsp.weight_h264_pixels_tab,
                      h->h264dsp.biweight_h264_pixels_tab, pixel_shift, 1);
        }

        for (p = 0; p < plane_count; p++)
            hl_decode_mb_idct_luma(h, mb_type, 1, simple, transform_bypass, pixel_shift, block_offset, linesize, dest[p], p);
    }
    if(h->cbp || IS_INTRA(mb_type))
    {
        s->dsp.clear_blocks(h->mb);
        s->dsp.clear_blocks(h->mb+(24*16<<pixel_shift));
    }
}

/**
 * Process a macroblock; this case avoids checks for expensive uncommon cases.
 */
#define hl_decode_mb_simple(sh, bits) \
static void hl_decode_mb_simple_ ## bits(H264Context *h){ \
    hl_decode_mb_internal(h, 1, sh); \
}
hl_decode_mb_simple(0, 8);
hl_decode_mb_simple(1, 16);

/**
 * Process a macroblock; this handles edge cases, such as interlacing.
 */
static void av_noinline hl_decode_mb_complex(H264Context *h){
    hl_decode_mb_internal(h, 0, h->pixel_shift);
}

static void av_noinline hl_decode_mb_444_complex(H264Context *h){
    hl_decode_mb_444_internal(h, 0, h->pixel_shift);
}

static void av_noinline hl_decode_mb_444_simple(H264Context *h){
    hl_decode_mb_444_internal(h, 1, 0);
}

void ff_h264_hl_decode_mb(H264Context *h){
    MpegEncContext * const s = &h->s;
    const int mb_xy= h->mb_xy;
    const int mb_type = s->current_picture.f.mb_type[mb_xy];
    int is_complex = CONFIG_SMALL || h->is_complex || IS_INTRA_PCM(mb_type) || s->qscale == 0;

    if (CHROMA444) {
        if(is_complex || h->pixel_shift)
            hl_decode_mb_444_complex(h);
        else
            hl_decode_mb_444_simple(h);
    } else if (is_complex) {
        hl_decode_mb_complex(h);
    } else if (h->pixel_shift) {
        hl_decode_mb_simple_16(h);
    } else
        hl_decode_mb_simple_8(h);
}

static int pred_weight_table(H264Context *h){
    MpegEncContext * const s = &h->s;
    int list, i;
    int luma_def, chroma_def;

    h->use_weight= 0;
    h->use_weight_chroma= 0;
    h->luma_log2_weight_denom= get_ue_golomb(&s->gb);
    if(h->sps.chroma_format_idc)
        h->chroma_log2_weight_denom= get_ue_golomb(&s->gb);
    luma_def = 1<<h->luma_log2_weight_denom;
    chroma_def = 1<<h->chroma_log2_weight_denom;

    for(list=0; list<2; list++){
        h->luma_weight_flag[list]   = 0;
        h->chroma_weight_flag[list] = 0;
        for(i=0; i<h->ref_count[list]; i++){
            int luma_weight_flag, chroma_weight_flag;

            luma_weight_flag= get_bits1(&s->gb);
            if(luma_weight_flag){
                h->luma_weight[i][list][0]= get_se_golomb(&s->gb);
                h->luma_weight[i][list][1]= get_se_golomb(&s->gb);
                if(   h->luma_weight[i][list][0] != luma_def
                   || h->luma_weight[i][list][1] != 0) {
                    h->use_weight= 1;
                    h->luma_weight_flag[list]= 1;
                }
            }else{
                h->luma_weight[i][list][0]= luma_def;
                h->luma_weight[i][list][1]= 0;
            }

            if(h->sps.chroma_format_idc){
                chroma_weight_flag= get_bits1(&s->gb);
                if(chroma_weight_flag){
                    int j;
                    for(j=0; j<2; j++){
                        h->chroma_weight[i][list][j][0]= get_se_golomb(&s->gb);
                        h->chroma_weight[i][list][j][1]= get_se_golomb(&s->gb);
                        if(   h->chroma_weight[i][list][j][0] != chroma_def
                           || h->chroma_weight[i][list][j][1] != 0) {
                            h->use_weight_chroma= 1;
                            h->chroma_weight_flag[list]= 1;
                        }
                    }
                }else{
                    int j;
                    for(j=0; j<2; j++){
                        h->chroma_weight[i][list][j][0]= chroma_def;
                        h->chroma_weight[i][list][j][1]= 0;
                    }
                }
            }
        }
        if(h->slice_type_nos != AV_PICTURE_TYPE_B) break;
    }
    h->use_weight= h->use_weight || h->use_weight_chroma;
    return 0;
}

/**
 * Initialize implicit_weight table.
 * @param field  0/1 initialize the weight for interlaced MBAFF
 *                -1 initializes the rest
 */
static void implicit_weight_table(H264Context *h, int field){
    MpegEncContext * const s = &h->s;
    int ref0, ref1, i, cur_poc, ref_start, ref_count0, ref_count1;

    for (i = 0; i < 2; i++) {
        h->luma_weight_flag[i]   = 0;
        h->chroma_weight_flag[i] = 0;
    }

    if(field < 0){
        cur_poc = s->current_picture_ptr->poc;
    if(   h->ref_count[0] == 1 && h->ref_count[1] == 1 && !FRAME_MBAFF
       && h->ref_list[0][0].poc + h->ref_list[1][0].poc == 2*cur_poc){
        h->use_weight= 0;
        h->use_weight_chroma= 0;
        return;
    }
        ref_start= 0;
        ref_count0= h->ref_count[0];
        ref_count1= h->ref_count[1];
    }else{
        cur_poc = s->current_picture_ptr->field_poc[field];
        ref_start= 16;
        ref_count0= 16+2*h->ref_count[0];
        ref_count1= 16+2*h->ref_count[1];
    }

    h->use_weight= 2;
    h->use_weight_chroma= 2;
    h->luma_log2_weight_denom= 5;
    h->chroma_log2_weight_denom= 5;

    for(ref0=ref_start; ref0 < ref_count0; ref0++){
        int poc0 = h->ref_list[0][ref0].poc;
        for(ref1=ref_start; ref1 < ref_count1; ref1++){
<<<<<<< HEAD
            int w= 32;
            if (!h->ref_list[0][ref0].long_ref && !h->ref_list[1][ref1].long_ref){
            int poc1 = h->ref_list[1][ref1].poc;
            int td = av_clip(poc1 - poc0, -128, 127);
            if(td){
                int tb = av_clip(cur_poc - poc0, -128, 127);
                int tx = (16384 + (FFABS(td) >> 1)) / td;
                int dist_scale_factor = (tb*tx + 32) >> 8;
                if(dist_scale_factor >= -64 && dist_scale_factor <= 128)
                    w = 64 - dist_scale_factor;
=======
            int w = 32;
            if (!h->ref_list[0][ref0].long_ref && !h->ref_list[1][ref1].long_ref) {
                int poc1 = h->ref_list[1][ref1].poc;
                int td = av_clip(poc1 - poc0, -128, 127);
                if(td){
                    int tb = av_clip(cur_poc - poc0, -128, 127);
                    int tx = (16384 + (FFABS(td) >> 1)) / td;
                    int dist_scale_factor = (tb*tx + 32) >> 8;
                    if(dist_scale_factor >= -64 && dist_scale_factor <= 128)
                        w = 64 - dist_scale_factor;
                }
>>>>>>> 1450d6e6
            }
            }
            if(field<0){
                h->implicit_weight[ref0][ref1][0]=
                h->implicit_weight[ref0][ref1][1]= w;
            }else{
                h->implicit_weight[ref0][ref1][field]=w;
            }
        }
    }
}

/**
 * instantaneous decoder refresh.
 */
static void idr(H264Context *h){
    ff_h264_remove_all_refs(h);
    h->prev_frame_num= 0;
    h->prev_frame_num_offset= 0;
    h->prev_poc_msb=
    h->prev_poc_lsb= 0;
}

/* forget old pics after a seek */
static void flush_dpb(AVCodecContext *avctx){
    H264Context *h= avctx->priv_data;
    int i;
    for(i=0; i<=MAX_DELAYED_PIC_COUNT; i++) {
        if(h->delayed_pic[i])
            h->delayed_pic[i]->f.reference = 0;
        h->delayed_pic[i]= NULL;
    }
    h->outputed_poc=h->next_outputed_poc= INT_MIN;
    h->prev_interlaced_frame = 1;
    idr(h);
    if(h->s.current_picture_ptr)
        h->s.current_picture_ptr->f.reference = 0;
    h->s.first_field= 0;
    ff_h264_reset_sei(h);
    ff_mpeg_flush(avctx);
}

static int init_poc(H264Context *h){
    MpegEncContext * const s = &h->s;
    const int max_frame_num= 1<<h->sps.log2_max_frame_num;
    int field_poc[2];
    Picture *cur = s->current_picture_ptr;

    h->frame_num_offset= h->prev_frame_num_offset;
    if(h->frame_num < h->prev_frame_num)
        h->frame_num_offset += max_frame_num;

    if(h->sps.poc_type==0){
        const int max_poc_lsb= 1<<h->sps.log2_max_poc_lsb;

        if     (h->poc_lsb < h->prev_poc_lsb && h->prev_poc_lsb - h->poc_lsb >= max_poc_lsb/2)
            h->poc_msb = h->prev_poc_msb + max_poc_lsb;
        else if(h->poc_lsb > h->prev_poc_lsb && h->prev_poc_lsb - h->poc_lsb < -max_poc_lsb/2)
            h->poc_msb = h->prev_poc_msb - max_poc_lsb;
        else
            h->poc_msb = h->prev_poc_msb;
//printf("poc: %d %d\n", h->poc_msb, h->poc_lsb);
        field_poc[0] =
        field_poc[1] = h->poc_msb + h->poc_lsb;
        if(s->picture_structure == PICT_FRAME)
            field_poc[1] += h->delta_poc_bottom;
    }else if(h->sps.poc_type==1){
        int abs_frame_num, expected_delta_per_poc_cycle, expectedpoc;
        int i;

        if(h->sps.poc_cycle_length != 0)
            abs_frame_num = h->frame_num_offset + h->frame_num;
        else
            abs_frame_num = 0;

        if(h->nal_ref_idc==0 && abs_frame_num > 0)
            abs_frame_num--;

        expected_delta_per_poc_cycle = 0;
        for(i=0; i < h->sps.poc_cycle_length; i++)
            expected_delta_per_poc_cycle += h->sps.offset_for_ref_frame[ i ]; //FIXME integrate during sps parse

        if(abs_frame_num > 0){
            int poc_cycle_cnt          = (abs_frame_num - 1) / h->sps.poc_cycle_length;
            int frame_num_in_poc_cycle = (abs_frame_num - 1) % h->sps.poc_cycle_length;

            expectedpoc = poc_cycle_cnt * expected_delta_per_poc_cycle;
            for(i = 0; i <= frame_num_in_poc_cycle; i++)
                expectedpoc = expectedpoc + h->sps.offset_for_ref_frame[ i ];
        } else
            expectedpoc = 0;

        if(h->nal_ref_idc == 0)
            expectedpoc = expectedpoc + h->sps.offset_for_non_ref_pic;

        field_poc[0] = expectedpoc + h->delta_poc[0];
        field_poc[1] = field_poc[0] + h->sps.offset_for_top_to_bottom_field;

        if(s->picture_structure == PICT_FRAME)
            field_poc[1] += h->delta_poc[1];
    }else{
        int poc= 2*(h->frame_num_offset + h->frame_num);

        if(!h->nal_ref_idc)
            poc--;

        field_poc[0]= poc;
        field_poc[1]= poc;
    }

    if(s->picture_structure != PICT_BOTTOM_FIELD)
        s->current_picture_ptr->field_poc[0]= field_poc[0];
    if(s->picture_structure != PICT_TOP_FIELD)
        s->current_picture_ptr->field_poc[1]= field_poc[1];
    cur->poc= FFMIN(cur->field_poc[0], cur->field_poc[1]);

    return 0;
}


/**
 * initialize scan tables
 */
static void init_scan_tables(H264Context *h){
    int i;
    for(i=0; i<16; i++){
#define T(x) (x>>2) | ((x<<2) & 0xF)
        h->zigzag_scan[i] = T(zigzag_scan[i]);
        h-> field_scan[i] = T( field_scan[i]);
#undef T
    }
    for(i=0; i<64; i++){
#define T(x) (x>>3) | ((x&7)<<3)
        h->zigzag_scan8x8[i]       = T(ff_zigzag_direct[i]);
        h->zigzag_scan8x8_cavlc[i] = T(zigzag_scan8x8_cavlc[i]);
        h->field_scan8x8[i]        = T(field_scan8x8[i]);
        h->field_scan8x8_cavlc[i]  = T(field_scan8x8_cavlc[i]);
#undef T
    }
    if(h->sps.transform_bypass){ //FIXME same ugly
        h->zigzag_scan_q0          = zigzag_scan;
        h->zigzag_scan8x8_q0       = ff_zigzag_direct;
        h->zigzag_scan8x8_cavlc_q0 = zigzag_scan8x8_cavlc;
        h->field_scan_q0           = field_scan;
        h->field_scan8x8_q0        = field_scan8x8;
        h->field_scan8x8_cavlc_q0  = field_scan8x8_cavlc;
    }else{
        h->zigzag_scan_q0          = h->zigzag_scan;
        h->zigzag_scan8x8_q0       = h->zigzag_scan8x8;
        h->zigzag_scan8x8_cavlc_q0 = h->zigzag_scan8x8_cavlc;
        h->field_scan_q0           = h->field_scan;
        h->field_scan8x8_q0        = h->field_scan8x8;
        h->field_scan8x8_cavlc_q0  = h->field_scan8x8_cavlc;
    }
}

static void field_end(H264Context *h, int in_setup){
    MpegEncContext * const s = &h->s;
    AVCodecContext * const avctx= s->avctx;
    s->mb_y= 0;

    if (!in_setup && !s->dropable)
        ff_thread_report_progress((AVFrame*)s->current_picture_ptr, (16*s->mb_height >> FIELD_PICTURE) - 1,
                                 s->picture_structure==PICT_BOTTOM_FIELD);

    if (CONFIG_H264_VDPAU_DECODER && s->avctx->codec->capabilities&CODEC_CAP_HWACCEL_VDPAU)
        ff_vdpau_h264_set_reference_frames(s);

    if(in_setup || !(avctx->active_thread_type&FF_THREAD_FRAME)){
        if(!s->dropable) {
            ff_h264_execute_ref_pic_marking(h, h->mmco, h->mmco_index);
            h->prev_poc_msb= h->poc_msb;
            h->prev_poc_lsb= h->poc_lsb;
        }
        h->prev_frame_num_offset= h->frame_num_offset;
        h->prev_frame_num= h->frame_num;
        h->outputed_poc = h->next_outputed_poc;
    }

    if (avctx->hwaccel) {
        if (avctx->hwaccel->end_frame(avctx) < 0)
            av_log(avctx, AV_LOG_ERROR, "hardware accelerator failed to decode picture\n");
    }

    if (CONFIG_H264_VDPAU_DECODER && s->avctx->codec->capabilities&CODEC_CAP_HWACCEL_VDPAU)
        ff_vdpau_h264_picture_complete(s);

    /*
     * FIXME: Error handling code does not seem to support interlaced
     * when slices span multiple rows
     * The ff_er_add_slice calls don't work right for bottom
     * fields; they cause massive erroneous error concealing
     * Error marking covers both fields (top and bottom).
     * This causes a mismatched s->error_count
     * and a bad error table. Further, the error count goes to
     * INT_MAX when called for bottom field, because mb_y is
     * past end by one (callers fault) and resync_mb_y != 0
     * causes problems for the first MB line, too.
     */
    if (!FIELD_PICTURE)
        ff_er_frame_end(s);

    MPV_frame_end(s);

    h->current_slice=0;
}

/**
 * Replicate H264 "master" context to thread contexts.
 */
static void clone_slice(H264Context *dst, H264Context *src)
{
    memcpy(dst->block_offset,     src->block_offset, sizeof(dst->block_offset));
    dst->s.current_picture_ptr  = src->s.current_picture_ptr;
    dst->s.current_picture      = src->s.current_picture;
    dst->s.linesize             = src->s.linesize;
    dst->s.uvlinesize           = src->s.uvlinesize;
    dst->s.first_field          = src->s.first_field;

    dst->prev_poc_msb           = src->prev_poc_msb;
    dst->prev_poc_lsb           = src->prev_poc_lsb;
    dst->prev_frame_num_offset  = src->prev_frame_num_offset;
    dst->prev_frame_num         = src->prev_frame_num;
    dst->short_ref_count        = src->short_ref_count;

    memcpy(dst->short_ref,        src->short_ref,        sizeof(dst->short_ref));
    memcpy(dst->long_ref,         src->long_ref,         sizeof(dst->long_ref));
    memcpy(dst->default_ref_list, src->default_ref_list, sizeof(dst->default_ref_list));
    memcpy(dst->ref_list,         src->ref_list,         sizeof(dst->ref_list));

    memcpy(dst->dequant4_coeff,   src->dequant4_coeff,   sizeof(src->dequant4_coeff));
    memcpy(dst->dequant8_coeff,   src->dequant8_coeff,   sizeof(src->dequant8_coeff));
}

/**
 * computes profile from profile_idc and constraint_set?_flags
 *
 * @param sps SPS
 *
 * @return profile as defined by FF_PROFILE_H264_*
 */
int ff_h264_get_profile(SPS *sps)
{
    int profile = sps->profile_idc;

    switch(sps->profile_idc) {
    case FF_PROFILE_H264_BASELINE:
        // constraint_set1_flag set to 1
        profile |= (sps->constraint_set_flags & 1<<1) ? FF_PROFILE_H264_CONSTRAINED : 0;
        break;
    case FF_PROFILE_H264_HIGH_10:
    case FF_PROFILE_H264_HIGH_422:
    case FF_PROFILE_H264_HIGH_444_PREDICTIVE:
        // constraint_set3_flag set to 1
        profile |= (sps->constraint_set_flags & 1<<3) ? FF_PROFILE_H264_INTRA : 0;
        break;
    }

    return profile;
}

/**
 * decodes a slice header.
 * This will also call MPV_common_init() and frame_start() as needed.
 *
 * @param h h264context
 * @param h0 h264 master context (differs from 'h' when doing sliced based parallel decoding)
 *
 * @return 0 if okay, <0 if an error occurred, 1 if decoding must not be multithreaded
 */
static int decode_slice_header(H264Context *h, H264Context *h0){
    MpegEncContext * const s = &h->s;
    MpegEncContext * const s0 = &h0->s;
    unsigned int first_mb_in_slice;
    unsigned int pps_id;
    int num_ref_idx_active_override_flag;
    unsigned int slice_type, tmp, i, j;
    int default_ref_list_done = 0;
    int last_pic_structure;

    s->dropable= h->nal_ref_idc == 0;

    /* FIXME: 2tap qpel isn't implemented for high bit depth. */
    if((s->avctx->flags2 & CODEC_FLAG2_FAST) && !h->nal_ref_idc && !h->pixel_shift){
        s->me.qpel_put= s->dsp.put_2tap_qpel_pixels_tab;
        s->me.qpel_avg= s->dsp.avg_2tap_qpel_pixels_tab;
    }else{
        s->me.qpel_put= s->dsp.put_h264_qpel_pixels_tab;
        s->me.qpel_avg= s->dsp.avg_h264_qpel_pixels_tab;
    }

    first_mb_in_slice= get_ue_golomb(&s->gb);

    if(first_mb_in_slice == 0){ //FIXME better field boundary detection
        if(h0->current_slice && FIELD_PICTURE){
            field_end(h, 1);
        }

        h0->current_slice = 0;
        if (!s0->first_field)
            s->current_picture_ptr= NULL;
    }

    slice_type= get_ue_golomb_31(&s->gb);
    if(slice_type > 9){
        av_log(h->s.avctx, AV_LOG_ERROR, "slice type too large (%d) at %d %d\n", h->slice_type, s->mb_x, s->mb_y);
        return -1;
    }
    if(slice_type > 4){
        slice_type -= 5;
        h->slice_type_fixed=1;
    }else
        h->slice_type_fixed=0;

    slice_type= golomb_to_pict_type[ slice_type ];
    if (slice_type == AV_PICTURE_TYPE_I
        || (h0->current_slice != 0 && slice_type == h0->last_slice_type) ) {
        default_ref_list_done = 1;
    }
    h->slice_type= slice_type;
    h->slice_type_nos= slice_type & 3;

    s->pict_type= h->slice_type; // to make a few old functions happy, it's wrong though

    pps_id= get_ue_golomb(&s->gb);
    if(pps_id>=MAX_PPS_COUNT){
        av_log(h->s.avctx, AV_LOG_ERROR, "pps_id out of range\n");
        return -1;
    }
    if(!h0->pps_buffers[pps_id]) {
        av_log(h->s.avctx, AV_LOG_ERROR, "non-existing PPS %u referenced\n", pps_id);
        return -1;
    }
    h->pps= *h0->pps_buffers[pps_id];

    if(!h0->sps_buffers[h->pps.sps_id]) {
        av_log(h->s.avctx, AV_LOG_ERROR, "non-existing SPS %u referenced\n", h->pps.sps_id);
        return -1;
    }
    h->sps = *h0->sps_buffers[h->pps.sps_id];

    s->avctx->profile = ff_h264_get_profile(&h->sps);
    s->avctx->level   = h->sps.level_idc;
    s->avctx->refs    = h->sps.ref_frame_count;

    if(h == h0 && h->dequant_coeff_pps != pps_id){
        h->dequant_coeff_pps = pps_id;
        init_dequant_tables(h);
    }

    s->mb_width= h->sps.mb_width;
    s->mb_height= h->sps.mb_height * (2 - h->sps.frame_mbs_only_flag);

    h->b_stride=  s->mb_width*4;

    s->width = 16*s->mb_width - (2>>CHROMA444)*FFMIN(h->sps.crop_right, (8<<CHROMA444)-1);
    if(h->sps.frame_mbs_only_flag)
        s->height= 16*s->mb_height - (2>>CHROMA444)*FFMIN(h->sps.crop_bottom, (8<<CHROMA444)-1);
    else
        s->height= 16*s->mb_height - (4>>CHROMA444)*FFMIN(h->sps.crop_bottom, (8<<CHROMA444)-1);

    if (s->context_initialized
        && (   s->width != s->avctx->width || s->height != s->avctx->height
            || av_cmp_q(h->sps.sar, s->avctx->sample_aspect_ratio))) {
        if(h != h0) {
            av_log_missing_feature(s->avctx, "Width/height changing with threads is", 0);
            return -1;   // width / height changed during parallelized decoding
        }
        free_tables(h, 0);
        flush_dpb(s->avctx);
        MPV_common_end(s);
    }
    if (!s->context_initialized) {
        if (h != h0) {
            av_log(h->s.avctx, AV_LOG_ERROR, "Cannot (re-)initialize context during parallel decoding.\n");
            return -1;
        }

        avcodec_set_dimensions(s->avctx, s->width, s->height);
        s->avctx->sample_aspect_ratio= h->sps.sar;
        av_assert0(s->avctx->sample_aspect_ratio.den);

        h->s.avctx->coded_width = 16*s->mb_width;
        h->s.avctx->coded_height = 16*s->mb_height;

        if(h->sps.video_signal_type_present_flag){
            s->avctx->color_range = h->sps.full_range ? AVCOL_RANGE_JPEG : AVCOL_RANGE_MPEG;
            if(h->sps.colour_description_present_flag){
                s->avctx->color_primaries = h->sps.color_primaries;
                s->avctx->color_trc       = h->sps.color_trc;
                s->avctx->colorspace      = h->sps.colorspace;
            }
        }

        if(h->sps.timing_info_present_flag){
            int64_t den= h->sps.time_scale;
            if(h->x264_build < 44U)
                den *= 2;
            av_reduce(&s->avctx->time_base.num, &s->avctx->time_base.den,
                      h->sps.num_units_in_tick, den, 1<<30);
        }

        switch (h->sps.bit_depth_luma) {
            case 9 :
                s->avctx->pix_fmt = CHROMA444 ? PIX_FMT_YUV444P9 : PIX_FMT_YUV420P9;
                break;
            case 10 :
                s->avctx->pix_fmt = CHROMA444 ? PIX_FMT_YUV444P10 : PIX_FMT_YUV420P10;
                break;
            default:
                if (CHROMA444){
                    s->avctx->pix_fmt = s->avctx->color_range == AVCOL_RANGE_JPEG ? PIX_FMT_YUVJ444P : PIX_FMT_YUV444P;
                }else{
                    s->avctx->pix_fmt = s->avctx->get_format(s->avctx,
                                                             s->avctx->codec->pix_fmts ?
                                                             s->avctx->codec->pix_fmts :
                                                             s->avctx->color_range == AVCOL_RANGE_JPEG ?
                                                             hwaccel_pixfmt_list_h264_jpeg_420 :
                                                             ff_hwaccel_pixfmt_list_420);
                }
        }

        s->avctx->hwaccel = ff_find_hwaccel(s->avctx->codec->id, s->avctx->pix_fmt);

        if (MPV_common_init(s) < 0) {
            av_log(h->s.avctx, AV_LOG_ERROR, "MPV_common_init() failed.\n");
            return -1;
        }
        s->first_field = 0;
        h->prev_interlaced_frame = 1;

        init_scan_tables(h);
        if (ff_h264_alloc_tables(h) < 0) {
            av_log(h->s.avctx, AV_LOG_ERROR, "Could not allocate memory for h264\n");
            return AVERROR(ENOMEM);
        }

        if (!HAVE_THREADS || !(s->avctx->active_thread_type&FF_THREAD_SLICE)) {
            if (context_init(h) < 0) {
                av_log(h->s.avctx, AV_LOG_ERROR, "context_init() failed.\n");
                return -1;
            }
        } else {
            for(i = 1; i < s->avctx->thread_count; i++) {
                H264Context *c;
                c = h->thread_context[i] = av_malloc(sizeof(H264Context));
                memcpy(c, h->s.thread_context[i], sizeof(MpegEncContext));
                memset(&c->s + 1, 0, sizeof(H264Context) - sizeof(MpegEncContext));
                c->h264dsp = h->h264dsp;
                c->sps = h->sps;
                c->pps = h->pps;
                c->pixel_shift = h->pixel_shift;
                init_scan_tables(c);
                clone_tables(c, h, i);
            }

            for(i = 0; i < s->avctx->thread_count; i++)
                if (context_init(h->thread_context[i]) < 0) {
                    av_log(h->s.avctx, AV_LOG_ERROR, "context_init() failed.\n");
                    return -1;
                }
        }
    }

    h->frame_num= get_bits(&s->gb, h->sps.log2_max_frame_num);

    h->mb_mbaff = 0;
    h->mb_aff_frame = 0;
    last_pic_structure = s0->picture_structure;
    if(h->sps.frame_mbs_only_flag){
        s->picture_structure= PICT_FRAME;
    }else{
        if(get_bits1(&s->gb)) { //field_pic_flag
            s->picture_structure= PICT_TOP_FIELD + get_bits1(&s->gb); //bottom_field_flag
        } else {
            s->picture_structure= PICT_FRAME;
            h->mb_aff_frame = h->sps.mb_aff;
        }
    }
    h->mb_field_decoding_flag= s->picture_structure != PICT_FRAME;

    if(h0->current_slice == 0){
        // Shorten frame num gaps so we don't have to allocate reference frames just to throw them away
        if(h->frame_num != h->prev_frame_num) {
            int unwrap_prev_frame_num = h->prev_frame_num, max_frame_num = 1<<h->sps.log2_max_frame_num;

            if (unwrap_prev_frame_num > h->frame_num) unwrap_prev_frame_num -= max_frame_num;

            if ((h->frame_num - unwrap_prev_frame_num) > h->sps.ref_frame_count) {
                unwrap_prev_frame_num = (h->frame_num - h->sps.ref_frame_count) - 1;
                if (unwrap_prev_frame_num < 0)
                    unwrap_prev_frame_num += max_frame_num;

                h->prev_frame_num = unwrap_prev_frame_num;
            }
        }

        while(h->frame_num !=  h->prev_frame_num &&
              h->frame_num != (h->prev_frame_num+1)%(1<<h->sps.log2_max_frame_num)){
            Picture *prev = h->short_ref_count ? h->short_ref[0] : NULL;
            av_log(h->s.avctx, AV_LOG_DEBUG, "Frame num gap %d %d\n", h->frame_num, h->prev_frame_num);
            if (ff_h264_frame_start(h) < 0)
                return -1;
            h->prev_frame_num++;
            h->prev_frame_num %= 1<<h->sps.log2_max_frame_num;
            s->current_picture_ptr->frame_num= h->prev_frame_num;
            ff_thread_report_progress((AVFrame*)s->current_picture_ptr, INT_MAX, 0);
            ff_thread_report_progress((AVFrame*)s->current_picture_ptr, INT_MAX, 1);
            ff_generate_sliding_window_mmcos(h);
            ff_h264_execute_ref_pic_marking(h, h->mmco, h->mmco_index);
            /* Error concealment: if a ref is missing, copy the previous ref in its place.
             * FIXME: avoiding a memcpy would be nice, but ref handling makes many assumptions
             * about there being no actual duplicates.
             * FIXME: this doesn't copy padding for out-of-frame motion vectors.  Given we're
             * concealing a lost frame, this probably isn't noticable by comparison, but it should
             * be fixed. */
            if (h->short_ref_count) {
                if (prev) {
                    av_image_copy(h->short_ref[0]->f.data, h->short_ref[0]->f.linesize,
                                  (const uint8_t**)prev->f.data, prev->f.linesize,
                                  s->avctx->pix_fmt, s->mb_width*16, s->mb_height*16);
                    h->short_ref[0]->poc = prev->poc+2;
                }
                h->short_ref[0]->frame_num = h->prev_frame_num;
            }
        }

        /* See if we have a decoded first field looking for a pair... */
        if (s0->first_field) {
            assert(s0->current_picture_ptr);
            assert(s0->current_picture_ptr->f.data[0]);
            assert(s0->current_picture_ptr->reference != DELAYED_PIC_REF);

            /* figure out if we have a complementary field pair */
            if (!FIELD_PICTURE || s->picture_structure == last_pic_structure) {
                /*
                 * Previous field is unmatched. Don't display it, but let it
                 * remain for reference if marked as such.
                 */
                s0->current_picture_ptr = NULL;
                s0->first_field = FIELD_PICTURE;

            } else {
                if (h->nal_ref_idc &&
                        s0->current_picture_ptr->f.reference &&
                        s0->current_picture_ptr->frame_num != h->frame_num) {
                    /*
                     * This and previous field were reference, but had
                     * different frame_nums. Consider this field first in
                     * pair. Throw away previous field except for reference
                     * purposes.
                     */
                    s0->first_field = 1;
                    s0->current_picture_ptr = NULL;

                } else {
                    /* Second field in complementary pair */
                    s0->first_field = 0;
                }
            }

        } else {
            /* Frame or first field in a potentially complementary pair */
            assert(!s0->current_picture_ptr);
            s0->first_field = FIELD_PICTURE;
        }

        if(!FIELD_PICTURE || s0->first_field) {
            if (ff_h264_frame_start(h) < 0) {
                s0->first_field = 0;
                return -1;
            }
        } else {
            ff_release_unused_pictures(s, 0);
        }
    }
    if(h != h0)
        clone_slice(h, h0);

    s->current_picture_ptr->frame_num= h->frame_num; //FIXME frame_num cleanup

    assert(s->mb_num == s->mb_width * s->mb_height);
    if(first_mb_in_slice << FIELD_OR_MBAFF_PICTURE >= s->mb_num ||
       first_mb_in_slice                    >= s->mb_num){
        av_log(h->s.avctx, AV_LOG_ERROR, "first_mb_in_slice overflow\n");
        return -1;
    }
    s->resync_mb_x = s->mb_x = first_mb_in_slice % s->mb_width;
    s->resync_mb_y = s->mb_y = (first_mb_in_slice / s->mb_width) << FIELD_OR_MBAFF_PICTURE;
    if (s->picture_structure == PICT_BOTTOM_FIELD)
        s->resync_mb_y = s->mb_y = s->mb_y + 1;
    assert(s->mb_y < s->mb_height);

    if(s->picture_structure==PICT_FRAME){
        h->curr_pic_num=   h->frame_num;
        h->max_pic_num= 1<< h->sps.log2_max_frame_num;
    }else{
        h->curr_pic_num= 2*h->frame_num + 1;
        h->max_pic_num= 1<<(h->sps.log2_max_frame_num + 1);
    }

    if(h->nal_unit_type == NAL_IDR_SLICE){
        get_ue_golomb(&s->gb); /* idr_pic_id */
    }

    if(h->sps.poc_type==0){
        h->poc_lsb= get_bits(&s->gb, h->sps.log2_max_poc_lsb);

        if(h->pps.pic_order_present==1 && s->picture_structure==PICT_FRAME){
            h->delta_poc_bottom= get_se_golomb(&s->gb);
        }
    }

    if(h->sps.poc_type==1 && !h->sps.delta_pic_order_always_zero_flag){
        h->delta_poc[0]= get_se_golomb(&s->gb);

        if(h->pps.pic_order_present==1 && s->picture_structure==PICT_FRAME)
            h->delta_poc[1]= get_se_golomb(&s->gb);
    }

    init_poc(h);

    if(h->pps.redundant_pic_cnt_present){
        h->redundant_pic_count= get_ue_golomb(&s->gb);
    }

    //set defaults, might be overridden a few lines later
    h->ref_count[0]= h->pps.ref_count[0];
    h->ref_count[1]= h->pps.ref_count[1];

    if(h->slice_type_nos != AV_PICTURE_TYPE_I){
        if(h->slice_type_nos == AV_PICTURE_TYPE_B){
            h->direct_spatial_mv_pred= get_bits1(&s->gb);
        }
        num_ref_idx_active_override_flag= get_bits1(&s->gb);

        if(num_ref_idx_active_override_flag){
            h->ref_count[0]= get_ue_golomb(&s->gb) + 1;
            if(h->slice_type_nos==AV_PICTURE_TYPE_B)
                h->ref_count[1]= get_ue_golomb(&s->gb) + 1;

            if(h->ref_count[0]-1 > 32-1 || h->ref_count[1]-1 > 32-1){
                av_log(h->s.avctx, AV_LOG_ERROR, "reference overflow\n");
                h->ref_count[0]= h->ref_count[1]= 1;
                return -1;
            }
        }
        if(h->slice_type_nos == AV_PICTURE_TYPE_B)
            h->list_count= 2;
        else
            h->list_count= 1;
    }else
        h->list_count= 0;

    if(!default_ref_list_done){
        ff_h264_fill_default_ref_list(h);
    }

    if(h->slice_type_nos!=AV_PICTURE_TYPE_I && ff_h264_decode_ref_pic_list_reordering(h) < 0)
        return -1;

    if(h->slice_type_nos!=AV_PICTURE_TYPE_I){
        s->last_picture_ptr= &h->ref_list[0][0];
        ff_copy_picture(&s->last_picture, s->last_picture_ptr);
    }
    if(h->slice_type_nos==AV_PICTURE_TYPE_B){
        s->next_picture_ptr= &h->ref_list[1][0];
        ff_copy_picture(&s->next_picture, s->next_picture_ptr);
    }

    if(   (h->pps.weighted_pred          && h->slice_type_nos == AV_PICTURE_TYPE_P )
       ||  (h->pps.weighted_bipred_idc==1 && h->slice_type_nos== AV_PICTURE_TYPE_B ) )
        pred_weight_table(h);
    else if(h->pps.weighted_bipred_idc==2 && h->slice_type_nos== AV_PICTURE_TYPE_B){
        implicit_weight_table(h, -1);
    }else {
        h->use_weight = 0;
        for (i = 0; i < 2; i++) {
            h->luma_weight_flag[i]   = 0;
            h->chroma_weight_flag[i] = 0;
        }
    }

    if(h->nal_ref_idc)
        ff_h264_decode_ref_pic_marking(h0, &s->gb);

    if(FRAME_MBAFF){
        ff_h264_fill_mbaff_ref_list(h);

        if(h->pps.weighted_bipred_idc==2 && h->slice_type_nos== AV_PICTURE_TYPE_B){
            implicit_weight_table(h, 0);
            implicit_weight_table(h, 1);
        }
    }

    if(h->slice_type_nos==AV_PICTURE_TYPE_B && !h->direct_spatial_mv_pred)
        ff_h264_direct_dist_scale_factor(h);
    ff_h264_direct_ref_list_init(h);

    if( h->slice_type_nos != AV_PICTURE_TYPE_I && h->pps.cabac ){
        tmp = get_ue_golomb_31(&s->gb);
        if(tmp > 2){
            av_log(s->avctx, AV_LOG_ERROR, "cabac_init_idc overflow\n");
            return -1;
        }
        h->cabac_init_idc= tmp;
    }

    h->last_qscale_diff = 0;
    tmp = h->pps.init_qp + get_se_golomb(&s->gb);
    if(tmp>51+6*(h->sps.bit_depth_luma-8)){
        av_log(s->avctx, AV_LOG_ERROR, "QP %u out of range\n", tmp);
        return -1;
    }
    s->qscale= tmp;
    h->chroma_qp[0] = get_chroma_qp(h, 0, s->qscale);
    h->chroma_qp[1] = get_chroma_qp(h, 1, s->qscale);
    //FIXME qscale / qp ... stuff
    if(h->slice_type == AV_PICTURE_TYPE_SP){
        get_bits1(&s->gb); /* sp_for_switch_flag */
    }
    if(h->slice_type==AV_PICTURE_TYPE_SP || h->slice_type == AV_PICTURE_TYPE_SI){
        get_se_golomb(&s->gb); /* slice_qs_delta */
    }

    h->deblocking_filter = 1;
    h->slice_alpha_c0_offset = 52;
    h->slice_beta_offset = 52;
    if( h->pps.deblocking_filter_parameters_present ) {
        tmp= get_ue_golomb_31(&s->gb);
        if(tmp > 2){
            av_log(s->avctx, AV_LOG_ERROR, "deblocking_filter_idc %u out of range\n", tmp);
            return -1;
        }
        h->deblocking_filter= tmp;
        if(h->deblocking_filter < 2)
            h->deblocking_filter^= 1; // 1<->0

        if( h->deblocking_filter ) {
            h->slice_alpha_c0_offset += get_se_golomb(&s->gb) << 1;
            h->slice_beta_offset     += get_se_golomb(&s->gb) << 1;
            if(   h->slice_alpha_c0_offset > 104U
               || h->slice_beta_offset     > 104U){
                av_log(s->avctx, AV_LOG_ERROR, "deblocking filter parameters %d %d out of range\n", h->slice_alpha_c0_offset, h->slice_beta_offset);
                return -1;
            }
        }
    }

    if(   s->avctx->skip_loop_filter >= AVDISCARD_ALL
       ||(s->avctx->skip_loop_filter >= AVDISCARD_NONKEY && h->slice_type_nos != AV_PICTURE_TYPE_I)
       ||(s->avctx->skip_loop_filter >= AVDISCARD_BIDIR  && h->slice_type_nos == AV_PICTURE_TYPE_B)
       ||(s->avctx->skip_loop_filter >= AVDISCARD_NONREF && h->nal_ref_idc == 0))
        h->deblocking_filter= 0;

    if(h->deblocking_filter == 1 && h0->max_contexts > 1) {
        if(s->avctx->flags2 & CODEC_FLAG2_FAST) {
            /* Cheat slightly for speed:
               Do not bother to deblock across slices. */
            h->deblocking_filter = 2;
        } else {
            h0->max_contexts = 1;
            if(!h0->single_decode_warning) {
                av_log(s->avctx, AV_LOG_INFO, "Cannot parallelize deblocking type 1, decoding such frames in sequential order\n");
                h0->single_decode_warning = 1;
            }
            if (h != h0) {
                av_log(h->s.avctx, AV_LOG_ERROR, "Deblocking switched inside frame.\n");
                return 1;
            }
        }
    }
    h->qp_thresh = 15 + 52 - FFMIN(h->slice_alpha_c0_offset, h->slice_beta_offset)
                 - FFMAX3(0, h->pps.chroma_qp_index_offset[0], h->pps.chroma_qp_index_offset[1])
                 + 6 * (h->sps.bit_depth_luma - 8);

#if 0 //FMO
    if( h->pps.num_slice_groups > 1  && h->pps.mb_slice_group_map_type >= 3 && h->pps.mb_slice_group_map_type <= 5)
        slice_group_change_cycle= get_bits(&s->gb, ?);
#endif

    h0->last_slice_type = slice_type;
    h->slice_num = ++h0->current_slice;
    if(h->slice_num >= MAX_SLICES){
        av_log(s->avctx, AV_LOG_WARNING, "Possibly too many slices (%d >= %d), increase MAX_SLICES and recompile if there are artifacts\n", h->slice_num, MAX_SLICES);
    }

    for(j=0; j<2; j++){
        int id_list[16];
        int *ref2frm= h->ref2frm[h->slice_num&(MAX_SLICES-1)][j];
        for(i=0; i<16; i++){
            id_list[i]= 60;
            if (h->ref_list[j][i].f.data[0]) {
                int k;
                uint8_t *base = h->ref_list[j][i].f.base[0];
                for(k=0; k<h->short_ref_count; k++)
                    if (h->short_ref[k]->f.base[0] == base) {
                        id_list[i]= k;
                        break;
                    }
                for(k=0; k<h->long_ref_count; k++)
                    if (h->long_ref[k] && h->long_ref[k]->f.base[0] == base) {
                        id_list[i]= h->short_ref_count + k;
                        break;
                    }
            }
        }

        ref2frm[0]=
        ref2frm[1]= -1;
        for(i=0; i<16; i++)
            ref2frm[i+2]= 4*id_list[i]
                          + (h->ref_list[j][i].f.reference & 3);
        ref2frm[18+0]=
        ref2frm[18+1]= -1;
        for(i=16; i<48; i++)
            ref2frm[i+4]= 4*id_list[(i-16)>>1]
                          + (h->ref_list[j][i].f.reference & 3);
    }

    //FIXME: fix draw_edges+PAFF+frame threads
    h->emu_edge_width= (s->flags&CODEC_FLAG_EMU_EDGE || (!h->sps.frame_mbs_only_flag && s->avctx->active_thread_type)) ? 0 : 16;
    h->emu_edge_height= (FRAME_MBAFF || FIELD_PICTURE) ? 0 : h->emu_edge_width;

    if(s->avctx->debug&FF_DEBUG_PICT_INFO){
        av_log(h->s.avctx, AV_LOG_DEBUG, "slice:%d %s mb:%d %c%s%s pps:%u frame:%d poc:%d/%d ref:%d/%d qp:%d loop:%d:%d:%d weight:%d%s %s\n",
               h->slice_num,
               (s->picture_structure==PICT_FRAME ? "F" : s->picture_structure==PICT_TOP_FIELD ? "T" : "B"),
               first_mb_in_slice,
               av_get_picture_type_char(h->slice_type), h->slice_type_fixed ? " fix" : "", h->nal_unit_type == NAL_IDR_SLICE ? " IDR" : "",
               pps_id, h->frame_num,
               s->current_picture_ptr->field_poc[0], s->current_picture_ptr->field_poc[1],
               h->ref_count[0], h->ref_count[1],
               s->qscale,
               h->deblocking_filter, h->slice_alpha_c0_offset/2-26, h->slice_beta_offset/2-26,
               h->use_weight,
               h->use_weight==1 && h->use_weight_chroma ? "c" : "",
               h->slice_type == AV_PICTURE_TYPE_B ? (h->direct_spatial_mv_pred ? "SPAT" : "TEMP") : ""
               );
    }

    return 0;
}

int ff_h264_get_slice_type(const H264Context *h)
{
    switch (h->slice_type) {
    case AV_PICTURE_TYPE_P:  return 0;
    case AV_PICTURE_TYPE_B:  return 1;
    case AV_PICTURE_TYPE_I:  return 2;
    case AV_PICTURE_TYPE_SP: return 3;
    case AV_PICTURE_TYPE_SI: return 4;
    default:         return -1;
    }
}

static av_always_inline void fill_filter_caches_inter(H264Context *h, MpegEncContext * const s, int mb_type, int top_xy,
                                                      int left_xy[LEFT_MBS], int top_type, int left_type[LEFT_MBS], int mb_xy, int list)
{
    int b_stride = h->b_stride;
    int16_t (*mv_dst)[2] = &h->mv_cache[list][scan8[0]];
    int8_t *ref_cache = &h->ref_cache[list][scan8[0]];
    if(IS_INTER(mb_type) || IS_DIRECT(mb_type)){
        if(USES_LIST(top_type, list)){
            const int b_xy= h->mb2b_xy[top_xy] + 3*b_stride;
            const int b8_xy= 4*top_xy + 2;
            int (*ref2frm)[64] = h->ref2frm[ h->slice_table[top_xy]&(MAX_SLICES-1) ][0] + (MB_MBAFF ? 20 : 2);
            AV_COPY128(mv_dst - 1*8, s->current_picture.f.motion_val[list][b_xy + 0]);
            ref_cache[0 - 1*8]=
            ref_cache[1 - 1*8]= ref2frm[list][s->current_picture.f.ref_index[list][b8_xy + 0]];
            ref_cache[2 - 1*8]=
            ref_cache[3 - 1*8]= ref2frm[list][s->current_picture.f.ref_index[list][b8_xy + 1]];
        }else{
            AV_ZERO128(mv_dst - 1*8);
            AV_WN32A(&ref_cache[0 - 1*8], ((LIST_NOT_USED)&0xFF)*0x01010101u);
        }

        if(!IS_INTERLACED(mb_type^left_type[LTOP])){
            if(USES_LIST(left_type[LTOP], list)){
                const int b_xy= h->mb2b_xy[left_xy[LTOP]] + 3;
                const int b8_xy= 4*left_xy[LTOP] + 1;
                int (*ref2frm)[64] = h->ref2frm[ h->slice_table[left_xy[LTOP]]&(MAX_SLICES-1) ][0] + (MB_MBAFF ? 20 : 2);
                AV_COPY32(mv_dst - 1 +  0, s->current_picture.f.motion_val[list][b_xy + b_stride*0]);
                AV_COPY32(mv_dst - 1 +  8, s->current_picture.f.motion_val[list][b_xy + b_stride*1]);
                AV_COPY32(mv_dst - 1 + 16, s->current_picture.f.motion_val[list][b_xy + b_stride*2]);
                AV_COPY32(mv_dst - 1 + 24, s->current_picture.f.motion_val[list][b_xy + b_stride*3]);
                ref_cache[-1 +  0]=
                ref_cache[-1 +  8]= ref2frm[list][s->current_picture.f.ref_index[list][b8_xy + 2*0]];
                ref_cache[-1 + 16]=
                ref_cache[-1 + 24]= ref2frm[list][s->current_picture.f.ref_index[list][b8_xy + 2*1]];
            }else{
                AV_ZERO32(mv_dst - 1 + 0);
                AV_ZERO32(mv_dst - 1 + 8);
                AV_ZERO32(mv_dst - 1 +16);
                AV_ZERO32(mv_dst - 1 +24);
                ref_cache[-1 +  0]=
                ref_cache[-1 +  8]=
                ref_cache[-1 + 16]=
                ref_cache[-1 + 24]= LIST_NOT_USED;
            }
        }
    }

    if(!USES_LIST(mb_type, list)){
        fill_rectangle(mv_dst, 4, 4, 8, pack16to32(0,0), 4);
        AV_WN32A(&ref_cache[0*8], ((LIST_NOT_USED)&0xFF)*0x01010101u);
        AV_WN32A(&ref_cache[1*8], ((LIST_NOT_USED)&0xFF)*0x01010101u);
        AV_WN32A(&ref_cache[2*8], ((LIST_NOT_USED)&0xFF)*0x01010101u);
        AV_WN32A(&ref_cache[3*8], ((LIST_NOT_USED)&0xFF)*0x01010101u);
        return;
    }

    {
        int8_t *ref = &s->current_picture.f.ref_index[list][4*mb_xy];
        int (*ref2frm)[64] = h->ref2frm[ h->slice_num&(MAX_SLICES-1) ][0] + (MB_MBAFF ? 20 : 2);
        uint32_t ref01 = (pack16to32(ref2frm[list][ref[0]],ref2frm[list][ref[1]])&0x00FF00FF)*0x0101;
        uint32_t ref23 = (pack16to32(ref2frm[list][ref[2]],ref2frm[list][ref[3]])&0x00FF00FF)*0x0101;
        AV_WN32A(&ref_cache[0*8], ref01);
        AV_WN32A(&ref_cache[1*8], ref01);
        AV_WN32A(&ref_cache[2*8], ref23);
        AV_WN32A(&ref_cache[3*8], ref23);
    }

    {
        int16_t (*mv_src)[2] = &s->current_picture.f.motion_val[list][4*s->mb_x + 4*s->mb_y*b_stride];
        AV_COPY128(mv_dst + 8*0, mv_src + 0*b_stride);
        AV_COPY128(mv_dst + 8*1, mv_src + 1*b_stride);
        AV_COPY128(mv_dst + 8*2, mv_src + 2*b_stride);
        AV_COPY128(mv_dst + 8*3, mv_src + 3*b_stride);
    }
}

/**
 *
 * @return non zero if the loop filter can be skiped
 */
static int fill_filter_caches(H264Context *h, int mb_type){
    MpegEncContext * const s = &h->s;
    const int mb_xy= h->mb_xy;
    int top_xy, left_xy[LEFT_MBS];
    int top_type, left_type[LEFT_MBS];
    uint8_t *nnz;
    uint8_t *nnz_cache;

    top_xy     = mb_xy  - (s->mb_stride << MB_FIELD);

    /* Wow, what a mess, why didn't they simplify the interlacing & intra
     * stuff, I can't imagine that these complex rules are worth it. */

    left_xy[LBOT] = left_xy[LTOP] = mb_xy-1;
    if(FRAME_MBAFF){
        const int left_mb_field_flag     = IS_INTERLACED(s->current_picture.f.mb_type[mb_xy - 1]);
        const int curr_mb_field_flag     = IS_INTERLACED(mb_type);
        if(s->mb_y&1){
            if (left_mb_field_flag != curr_mb_field_flag) {
                left_xy[LTOP] -= s->mb_stride;
            }
        }else{
            if(curr_mb_field_flag){
                top_xy += s->mb_stride & (((s->current_picture.f.mb_type[top_xy] >> 7) & 1) - 1);
            }
            if (left_mb_field_flag != curr_mb_field_flag) {
                left_xy[LBOT] += s->mb_stride;
            }
        }
    }

    h->top_mb_xy = top_xy;
    h->left_mb_xy[LTOP] = left_xy[LTOP];
    h->left_mb_xy[LBOT] = left_xy[LBOT];
    {
        //for sufficiently low qp, filtering wouldn't do anything
        //this is a conservative estimate: could also check beta_offset and more accurate chroma_qp
        int qp_thresh = h->qp_thresh; //FIXME strictly we should store qp_thresh for each mb of a slice
        int qp = s->current_picture.f.qscale_table[mb_xy];
        if(qp <= qp_thresh
           && (left_xy[LTOP] < 0 || ((qp + s->current_picture.f.qscale_table[left_xy[LTOP]] + 1) >> 1) <= qp_thresh)
           && (top_xy        < 0 || ((qp + s->current_picture.f.qscale_table[top_xy       ] + 1) >> 1) <= qp_thresh)) {
            if(!FRAME_MBAFF)
                return 1;
            if ((left_xy[LTOP] < 0            || ((qp + s->current_picture.f.qscale_table[left_xy[LBOT]        ] + 1) >> 1) <= qp_thresh) &&
                (top_xy        < s->mb_stride || ((qp + s->current_picture.f.qscale_table[top_xy - s->mb_stride] + 1) >> 1) <= qp_thresh))
                return 1;
        }
    }

    top_type        = s->current_picture.f.mb_type[top_xy];
    left_type[LTOP] = s->current_picture.f.mb_type[left_xy[LTOP]];
    left_type[LBOT] = s->current_picture.f.mb_type[left_xy[LBOT]];
    if(h->deblocking_filter == 2){
        if(h->slice_table[top_xy       ] != h->slice_num) top_type= 0;
        if(h->slice_table[left_xy[LBOT]] != h->slice_num) left_type[LTOP]= left_type[LBOT]= 0;
    }else{
        if(h->slice_table[top_xy       ] == 0xFFFF) top_type= 0;
        if(h->slice_table[left_xy[LBOT]] == 0xFFFF) left_type[LTOP]= left_type[LBOT] =0;
    }
    h->top_type       = top_type;
    h->left_type[LTOP]= left_type[LTOP];
    h->left_type[LBOT]= left_type[LBOT];

    if(IS_INTRA(mb_type))
        return 0;

    fill_filter_caches_inter(h, s, mb_type, top_xy, left_xy, top_type, left_type, mb_xy, 0);
    if(h->list_count == 2)
        fill_filter_caches_inter(h, s, mb_type, top_xy, left_xy, top_type, left_type, mb_xy, 1);

    nnz = h->non_zero_count[mb_xy];
    nnz_cache = h->non_zero_count_cache;
    AV_COPY32(&nnz_cache[4+8*1], &nnz[ 0]);
    AV_COPY32(&nnz_cache[4+8*2], &nnz[ 4]);
    AV_COPY32(&nnz_cache[4+8*3], &nnz[ 8]);
    AV_COPY32(&nnz_cache[4+8*4], &nnz[12]);
    h->cbp= h->cbp_table[mb_xy];

    if(top_type){
        nnz = h->non_zero_count[top_xy];
        AV_COPY32(&nnz_cache[4+8*0], &nnz[3*4]);
    }

    if(left_type[LTOP]){
        nnz = h->non_zero_count[left_xy[LTOP]];
        nnz_cache[3+8*1]= nnz[3+0*4];
        nnz_cache[3+8*2]= nnz[3+1*4];
        nnz_cache[3+8*3]= nnz[3+2*4];
        nnz_cache[3+8*4]= nnz[3+3*4];
    }

    // CAVLC 8x8dct requires NNZ values for residual decoding that differ from what the loop filter needs
    if(!CABAC && h->pps.transform_8x8_mode){
        if(IS_8x8DCT(top_type)){
            nnz_cache[4+8*0]=
            nnz_cache[5+8*0]= (h->cbp_table[top_xy] & 0x4000) >> 12;
            nnz_cache[6+8*0]=
            nnz_cache[7+8*0]= (h->cbp_table[top_xy] & 0x8000) >> 12;
        }
        if(IS_8x8DCT(left_type[LTOP])){
            nnz_cache[3+8*1]=
            nnz_cache[3+8*2]= (h->cbp_table[left_xy[LTOP]]&0x2000) >> 12; //FIXME check MBAFF
        }
        if(IS_8x8DCT(left_type[LBOT])){
            nnz_cache[3+8*3]=
            nnz_cache[3+8*4]= (h->cbp_table[left_xy[LBOT]]&0x8000) >> 12; //FIXME check MBAFF
        }

        if(IS_8x8DCT(mb_type)){
            nnz_cache[scan8[0   ]]= nnz_cache[scan8[1   ]]=
            nnz_cache[scan8[2   ]]= nnz_cache[scan8[3   ]]= (h->cbp & 0x1000) >> 12;

            nnz_cache[scan8[0+ 4]]= nnz_cache[scan8[1+ 4]]=
            nnz_cache[scan8[2+ 4]]= nnz_cache[scan8[3+ 4]]= (h->cbp & 0x2000) >> 12;

            nnz_cache[scan8[0+ 8]]= nnz_cache[scan8[1+ 8]]=
            nnz_cache[scan8[2+ 8]]= nnz_cache[scan8[3+ 8]]= (h->cbp & 0x4000) >> 12;

            nnz_cache[scan8[0+12]]= nnz_cache[scan8[1+12]]=
            nnz_cache[scan8[2+12]]= nnz_cache[scan8[3+12]]= (h->cbp & 0x8000) >> 12;
        }
    }

    return 0;
}

static void loop_filter(H264Context *h, int start_x, int end_x){
    MpegEncContext * const s = &h->s;
    uint8_t  *dest_y, *dest_cb, *dest_cr;
    int linesize, uvlinesize, mb_x, mb_y;
    const int end_mb_y= s->mb_y + FRAME_MBAFF;
    const int old_slice_type= h->slice_type;
    const int pixel_shift = h->pixel_shift;

    if(h->deblocking_filter) {
        for(mb_x= start_x; mb_x<end_x; mb_x++){
            for(mb_y=end_mb_y - FRAME_MBAFF; mb_y<= end_mb_y; mb_y++){
                int mb_xy, mb_type;
                mb_xy = h->mb_xy = mb_x + mb_y*s->mb_stride;
                h->slice_num= h->slice_table[mb_xy];
                mb_type = s->current_picture.f.mb_type[mb_xy];
                h->list_count= h->list_counts[mb_xy];

                if(FRAME_MBAFF)
                    h->mb_mbaff = h->mb_field_decoding_flag = !!IS_INTERLACED(mb_type);

                s->mb_x= mb_x;
                s->mb_y= mb_y;
                dest_y  = s->current_picture.f.data[0] + ((mb_x << pixel_shift) + mb_y * s->linesize  ) * 16;
                dest_cb = s->current_picture.f.data[1] + ((mb_x << pixel_shift) + mb_y * s->uvlinesize) * (8 << CHROMA444);
                dest_cr = s->current_picture.f.data[2] + ((mb_x << pixel_shift) + mb_y * s->uvlinesize) * (8 << CHROMA444);
                    //FIXME simplify above

                if (MB_FIELD) {
                    linesize   = h->mb_linesize   = s->linesize * 2;
                    uvlinesize = h->mb_uvlinesize = s->uvlinesize * 2;
                    if(mb_y&1){ //FIXME move out of this function?
                        dest_y -= s->linesize*15;
                        dest_cb-= s->uvlinesize*((8 << CHROMA444)-1);
                        dest_cr-= s->uvlinesize*((8 << CHROMA444)-1);
                    }
                } else {
                    linesize   = h->mb_linesize   = s->linesize;
                    uvlinesize = h->mb_uvlinesize = s->uvlinesize;
                }
                backup_mb_border(h, dest_y, dest_cb, dest_cr, linesize, uvlinesize, CHROMA444, 0);
                if(fill_filter_caches(h, mb_type))
                    continue;
                h->chroma_qp[0] = get_chroma_qp(h, 0, s->current_picture.f.qscale_table[mb_xy]);
                h->chroma_qp[1] = get_chroma_qp(h, 1, s->current_picture.f.qscale_table[mb_xy]);

                if (FRAME_MBAFF) {
                    ff_h264_filter_mb     (h, mb_x, mb_y, dest_y, dest_cb, dest_cr, linesize, uvlinesize);
                } else {
                    ff_h264_filter_mb_fast(h, mb_x, mb_y, dest_y, dest_cb, dest_cr, linesize, uvlinesize);
                }
            }
        }
    }
    h->slice_type= old_slice_type;
    s->mb_x= end_x;
    s->mb_y= end_mb_y - FRAME_MBAFF;
    h->chroma_qp[0] = get_chroma_qp(h, 0, s->qscale);
    h->chroma_qp[1] = get_chroma_qp(h, 1, s->qscale);
}

static void predict_field_decoding_flag(H264Context *h){
    MpegEncContext * const s = &h->s;
    const int mb_xy= s->mb_x + s->mb_y*s->mb_stride;
    int mb_type = (h->slice_table[mb_xy-1] == h->slice_num)
                ? s->current_picture.f.mb_type[mb_xy - 1]
                : (h->slice_table[mb_xy-s->mb_stride] == h->slice_num)
                ? s->current_picture.f.mb_type[mb_xy - s->mb_stride]
                : 0;
    h->mb_mbaff = h->mb_field_decoding_flag = IS_INTERLACED(mb_type) ? 1 : 0;
}

/**
 * Draw edges and report progress for the last MB row.
 */
static void decode_finish_row(H264Context *h){
    MpegEncContext * const s = &h->s;
    int top = 16*(s->mb_y >> FIELD_PICTURE);
    int height = 16 << FRAME_MBAFF;
    int deblock_border = (16 + 4) << FRAME_MBAFF;
    int pic_height = 16*s->mb_height >> FIELD_PICTURE;

    if (h->deblocking_filter) {
        if((top + height) >= pic_height)
            height += deblock_border;

        top -= deblock_border;
    }

    if (top >= pic_height || (top + height) < h->emu_edge_height)
        return;

    height = FFMIN(height, pic_height - top);
    if (top < h->emu_edge_height) {
        height = top+height;
        top = 0;
    }

    ff_draw_horiz_band(s, top, height);

    if (s->dropable) return;

    ff_thread_report_progress((AVFrame*)s->current_picture_ptr, top + height - 1,
                             s->picture_structure==PICT_BOTTOM_FIELD);
}

static int decode_slice(struct AVCodecContext *avctx, void *arg){
    H264Context *h = *(void**)arg;
    MpegEncContext * const s = &h->s;
    const int part_mask= s->partitioned_frame ? (AC_END|AC_ERROR) : 0x7F;
    int lf_x_start = s->mb_x;

    s->mb_skip_run= -1;

    h->is_complex = FRAME_MBAFF || s->picture_structure != PICT_FRAME || s->codec_id != CODEC_ID_H264 ||
                    (CONFIG_GRAY && (s->flags&CODEC_FLAG_GRAY));

    if( h->pps.cabac ) {
        /* realign */
        align_get_bits( &s->gb );

        /* init cabac */
        ff_init_cabac_states( &h->cabac);
        ff_init_cabac_decoder( &h->cabac,
                               s->gb.buffer + get_bits_count(&s->gb)/8,
                               (get_bits_left(&s->gb) + 7)/8);

        ff_h264_init_cabac_states(h);

        for(;;){
//START_TIMER
            int ret = ff_h264_decode_mb_cabac(h);
            int eos;
//STOP_TIMER("decode_mb_cabac")

            if(ret>=0) ff_h264_hl_decode_mb(h);

            if( ret >= 0 && FRAME_MBAFF ) { //FIXME optimal? or let mb_decode decode 16x32 ?
                s->mb_y++;

                ret = ff_h264_decode_mb_cabac(h);

                if(ret>=0) ff_h264_hl_decode_mb(h);
                s->mb_y--;
            }
            eos = get_cabac_terminate( &h->cabac );

            if((s->workaround_bugs & FF_BUG_TRUNCATED) && h->cabac.bytestream > h->cabac.bytestream_end + 2){
                ff_er_add_slice(s, s->resync_mb_x, s->resync_mb_y, s->mb_x-1, s->mb_y, (AC_END|DC_END|MV_END)&part_mask);
                if (s->mb_x >= lf_x_start) loop_filter(h, lf_x_start, s->mb_x + 1);
                return 0;
            }
            if( ret < 0 || h->cabac.bytestream > h->cabac.bytestream_end + 2) {
                av_log(h->s.avctx, AV_LOG_ERROR, "error while decoding MB %d %d, bytestream (%td)\n", s->mb_x, s->mb_y, h->cabac.bytestream_end - h->cabac.bytestream);
                ff_er_add_slice(s, s->resync_mb_x, s->resync_mb_y, s->mb_x, s->mb_y, (AC_ERROR|DC_ERROR|MV_ERROR)&part_mask);
                return -1;
            }

            if( ++s->mb_x >= s->mb_width ) {
                loop_filter(h, lf_x_start, s->mb_x);
                s->mb_x = lf_x_start = 0;
                decode_finish_row(h);
                ++s->mb_y;
                if(FIELD_OR_MBAFF_PICTURE) {
                    ++s->mb_y;
                    if(FRAME_MBAFF && s->mb_y < s->mb_height)
                        predict_field_decoding_flag(h);
                }
            }

            if( eos || s->mb_y >= s->mb_height ) {
                tprintf(s->avctx, "slice end %d %d\n", get_bits_count(&s->gb), s->gb.size_in_bits);
                ff_er_add_slice(s, s->resync_mb_x, s->resync_mb_y, s->mb_x-1, s->mb_y, (AC_END|DC_END|MV_END)&part_mask);
                if (s->mb_x > lf_x_start) loop_filter(h, lf_x_start, s->mb_x);
                return 0;
            }
        }

    } else {
        for(;;){
            int ret = ff_h264_decode_mb_cavlc(h);

            if(ret>=0) ff_h264_hl_decode_mb(h);

            if(ret>=0 && FRAME_MBAFF){ //FIXME optimal? or let mb_decode decode 16x32 ?
                s->mb_y++;
                ret = ff_h264_decode_mb_cavlc(h);

                if(ret>=0) ff_h264_hl_decode_mb(h);
                s->mb_y--;
            }

            if(ret<0){
                av_log(h->s.avctx, AV_LOG_ERROR, "error while decoding MB %d %d\n", s->mb_x, s->mb_y);
                ff_er_add_slice(s, s->resync_mb_x, s->resync_mb_y, s->mb_x, s->mb_y, (AC_ERROR|DC_ERROR|MV_ERROR)&part_mask);
                return -1;
            }

            if(++s->mb_x >= s->mb_width){
                loop_filter(h, lf_x_start, s->mb_x);
                s->mb_x = lf_x_start = 0;
                decode_finish_row(h);
                ++s->mb_y;
                if(FIELD_OR_MBAFF_PICTURE) {
                    ++s->mb_y;
                    if(FRAME_MBAFF && s->mb_y < s->mb_height)
                        predict_field_decoding_flag(h);
                }
                if(s->mb_y >= s->mb_height){
                    tprintf(s->avctx, "slice end %d %d\n", get_bits_count(&s->gb), s->gb.size_in_bits);

                    if(   get_bits_count(&s->gb) == s->gb.size_in_bits
                       || get_bits_count(&s->gb) <  s->gb.size_in_bits && s->avctx->error_recognition < FF_ER_AGGRESSIVE) {
                        ff_er_add_slice(s, s->resync_mb_x, s->resync_mb_y, s->mb_x-1, s->mb_y, (AC_END|DC_END|MV_END)&part_mask);

                        return 0;
                    }else{
                        ff_er_add_slice(s, s->resync_mb_x, s->resync_mb_y, s->mb_x, s->mb_y, (AC_END|DC_END|MV_END)&part_mask);

                        return -1;
                    }
                }
            }

            if(get_bits_count(&s->gb) >= s->gb.size_in_bits && s->mb_skip_run<=0){
                tprintf(s->avctx, "slice end %d %d\n", get_bits_count(&s->gb), s->gb.size_in_bits);
                if(get_bits_count(&s->gb) == s->gb.size_in_bits ){
                    ff_er_add_slice(s, s->resync_mb_x, s->resync_mb_y, s->mb_x-1, s->mb_y, (AC_END|DC_END|MV_END)&part_mask);
                    if (s->mb_x > lf_x_start) loop_filter(h, lf_x_start, s->mb_x);

                    return 0;
                }else{
                    ff_er_add_slice(s, s->resync_mb_x, s->resync_mb_y, s->mb_x, s->mb_y, (AC_ERROR|DC_ERROR|MV_ERROR)&part_mask);

                    return -1;
                }
            }
        }
    }
}

/**
 * Call decode_slice() for each context.
 *
 * @param h h264 master context
 * @param context_count number of contexts to execute
 */
static void execute_decode_slices(H264Context *h, int context_count){
    MpegEncContext * const s = &h->s;
    AVCodecContext * const avctx= s->avctx;
    H264Context *hx;
    int i;

    if (s->avctx->hwaccel)
        return;
    if(s->avctx->codec->capabilities&CODEC_CAP_HWACCEL_VDPAU)
        return;
    if(context_count == 1) {
        decode_slice(avctx, &h);
    } else {
        for(i = 1; i < context_count; i++) {
            hx = h->thread_context[i];
            hx->s.error_recognition = avctx->error_recognition;
            hx->s.error_count = 0;
            hx->x264_build= h->x264_build;
        }

        avctx->execute(avctx, (void *)decode_slice,
                       h->thread_context, NULL, context_count, sizeof(void*));

        /* pull back stuff from slices to master context */
        hx = h->thread_context[context_count - 1];
        s->mb_x = hx->s.mb_x;
        s->mb_y = hx->s.mb_y;
        s->dropable = hx->s.dropable;
        s->picture_structure = hx->s.picture_structure;
        for(i = 1; i < context_count; i++)
            h->s.error_count += h->thread_context[i]->s.error_count;
    }
}


static int decode_nal_units(H264Context *h, const uint8_t *buf, int buf_size){
    MpegEncContext * const s = &h->s;
    AVCodecContext * const avctx= s->avctx;
    H264Context *hx; ///< thread context
    int buf_index;
    int context_count;
    int next_avc;
    int pass = !(avctx->active_thread_type & FF_THREAD_FRAME);
    int nals_needed=0; ///< number of NALs that need decoding before the next frame thread starts
    int nal_index;

    h->max_contexts = (HAVE_THREADS && (s->avctx->active_thread_type&FF_THREAD_SLICE)) ? avctx->thread_count : 1;
    if(!(s->flags2 & CODEC_FLAG2_CHUNKS)){
        h->current_slice = 0;
        if (!s->first_field)
            s->current_picture_ptr= NULL;
        ff_h264_reset_sei(h);
    }

    for(;pass <= 1;pass++){
        buf_index = 0;
        context_count = 0;
        next_avc = h->is_avc ? 0 : buf_size;
        nal_index = 0;
    for(;;){
        int consumed;
        int dst_length;
        int bit_length;
        const uint8_t *ptr;
        int i, nalsize = 0;
        int err;

        if(buf_index >= next_avc) {
            if(buf_index >= buf_size) break;
            nalsize = 0;
            for(i = 0; i < h->nal_length_size; i++)
                nalsize = (nalsize << 8) | buf[buf_index++];
            if(nalsize <= 0 || nalsize > buf_size - buf_index){
                av_log(h->s.avctx, AV_LOG_ERROR, "AVC: nal size %d\n", nalsize);
                break;
            }
            next_avc= buf_index + nalsize;
        } else {
            // start code prefix search
            for(; buf_index + 3 < next_avc; buf_index++){
                // This should always succeed in the first iteration.
                if(buf[buf_index] == 0 && buf[buf_index+1] == 0 && buf[buf_index+2] == 1)
                    break;
            }

            if(buf_index+3 >= buf_size) break;

            buf_index+=3;
            if(buf_index >= next_avc) continue;
        }

        hx = h->thread_context[context_count];

        ptr= ff_h264_decode_nal(hx, buf + buf_index, &dst_length, &consumed, next_avc - buf_index);
        if (ptr==NULL || dst_length < 0){
            return -1;
        }
        i= buf_index + consumed;
        if((s->workaround_bugs & FF_BUG_AUTODETECT) && i+3<next_avc &&
           buf[i]==0x00 && buf[i+1]==0x00 && buf[i+2]==0x01 && buf[i+3]==0xE0)
            s->workaround_bugs |= FF_BUG_TRUNCATED;

        if(!(s->workaround_bugs & FF_BUG_TRUNCATED)){
        while(dst_length > 0 && ptr[dst_length - 1] == 0)
            dst_length--;
        }
        bit_length= !dst_length ? 0 : (8*dst_length - ff_h264_decode_rbsp_trailing(h, ptr + dst_length - 1));

        if(s->avctx->debug&FF_DEBUG_STARTCODE){
            av_log(h->s.avctx, AV_LOG_DEBUG, "NAL %d/%d at %d/%d length %d\n", hx->nal_unit_type, hx->nal_ref_idc, buf_index, buf_size, dst_length);
        }

        if (h->is_avc && (nalsize != consumed) && nalsize){
            av_log(h->s.avctx, AV_LOG_DEBUG, "AVC: Consumed only %d bytes instead of %d\n", consumed, nalsize);
        }

        buf_index += consumed;
        nal_index++;

        if(pass == 0) {
            // packets can sometimes contain multiple PPS/SPS
            // e.g. two PAFF field pictures in one packet, or a demuxer which splits NALs strangely
            // if so, when frame threading we can't start the next thread until we've read all of them
            switch (hx->nal_unit_type) {
                case NAL_SPS:
                case NAL_PPS:
                case NAL_IDR_SLICE:
                case NAL_SLICE:
                    nals_needed = nal_index;
            }
            continue;
        }

        //FIXME do not discard SEI id
        if(
#if FF_API_HURRY_UP
           (s->hurry_up == 1 && h->nal_ref_idc  == 0) ||
#endif
           (avctx->skip_frame >= AVDISCARD_NONREF && h->nal_ref_idc  == 0))
            continue;

      again:
        err = 0;
        switch(hx->nal_unit_type){
        case NAL_IDR_SLICE:
            if (h->nal_unit_type != NAL_IDR_SLICE) {
                av_log(h->s.avctx, AV_LOG_ERROR, "Invalid mix of idr and non-idr slices");
                return -1;
            }
            idr(h); //FIXME ensure we don't loose some frames if there is reordering
        case NAL_SLICE:
            init_get_bits(&hx->s.gb, ptr, bit_length);
            hx->intra_gb_ptr=
            hx->inter_gb_ptr= &hx->s.gb;
            hx->s.data_partitioning = 0;

            if((err = decode_slice_header(hx, h)))
               break;

            s->current_picture_ptr->f.key_frame |=
                    (hx->nal_unit_type == NAL_IDR_SLICE) ||
                    (h->sei_recovery_frame_cnt >= 0);

            if (h->current_slice == 1) {
                if(!(s->flags2 & CODEC_FLAG2_CHUNKS)) {
                    decode_postinit(h, nal_index >= nals_needed);
                }

                if (s->avctx->hwaccel && s->avctx->hwaccel->start_frame(s->avctx, NULL, 0) < 0)
                    return -1;
                if(CONFIG_H264_VDPAU_DECODER && s->avctx->codec->capabilities&CODEC_CAP_HWACCEL_VDPAU)
                    ff_vdpau_h264_picture_start(s);
            }

            if(hx->redundant_pic_count==0
#if FF_API_HURRY_UP
               && hx->s.hurry_up < 5
#endif
               && (avctx->skip_frame < AVDISCARD_NONREF || hx->nal_ref_idc)
               && (avctx->skip_frame < AVDISCARD_BIDIR  || hx->slice_type_nos!=AV_PICTURE_TYPE_B)
               && (avctx->skip_frame < AVDISCARD_NONKEY || hx->slice_type_nos==AV_PICTURE_TYPE_I)
               && avctx->skip_frame < AVDISCARD_ALL){
                if(avctx->hwaccel) {
                    if (avctx->hwaccel->decode_slice(avctx, &buf[buf_index - consumed], consumed) < 0)
                        return -1;
                }else
                if(CONFIG_H264_VDPAU_DECODER && s->avctx->codec->capabilities&CODEC_CAP_HWACCEL_VDPAU){
                    static const uint8_t start_code[] = {0x00, 0x00, 0x01};
                    ff_vdpau_add_data_chunk(s, start_code, sizeof(start_code));
                    ff_vdpau_add_data_chunk(s, &buf[buf_index - consumed], consumed );
                }else
                    context_count++;
            }
            break;
        case NAL_DPA:
            init_get_bits(&hx->s.gb, ptr, bit_length);
            hx->intra_gb_ptr=
            hx->inter_gb_ptr= NULL;

            if ((err = decode_slice_header(hx, h)) < 0)
                break;

            hx->s.data_partitioning = 1;

            break;
        case NAL_DPB:
            init_get_bits(&hx->intra_gb, ptr, bit_length);
            hx->intra_gb_ptr= &hx->intra_gb;
            break;
        case NAL_DPC:
            init_get_bits(&hx->inter_gb, ptr, bit_length);
            hx->inter_gb_ptr= &hx->inter_gb;

            if(hx->redundant_pic_count==0 && hx->intra_gb_ptr && hx->s.data_partitioning
               && s->context_initialized
#if FF_API_HURRY_UP
               && s->hurry_up < 5
#endif
               && (avctx->skip_frame < AVDISCARD_NONREF || hx->nal_ref_idc)
               && (avctx->skip_frame < AVDISCARD_BIDIR  || hx->slice_type_nos!=AV_PICTURE_TYPE_B)
               && (avctx->skip_frame < AVDISCARD_NONKEY || hx->slice_type_nos==AV_PICTURE_TYPE_I)
               && avctx->skip_frame < AVDISCARD_ALL)
                context_count++;
            break;
        case NAL_SEI:
            init_get_bits(&s->gb, ptr, bit_length);
            ff_h264_decode_sei(h);
            break;
        case NAL_SPS:
            init_get_bits(&s->gb, ptr, bit_length);
            ff_h264_decode_seq_parameter_set(h);

            if (s->flags& CODEC_FLAG_LOW_DELAY ||
                (h->sps.bitstream_restriction_flag && !h->sps.num_reorder_frames))
                s->low_delay=1;

            if(avctx->has_b_frames < 2)
                avctx->has_b_frames= !s->low_delay;

            if (avctx->bits_per_raw_sample != h->sps.bit_depth_luma) {
                if (h->sps.bit_depth_luma >= 8 && h->sps.bit_depth_luma <= 10) {
                    avctx->bits_per_raw_sample = h->sps.bit_depth_luma;
                    h->pixel_shift = h->sps.bit_depth_luma > 8;

                    ff_h264dsp_init(&h->h264dsp, h->sps.bit_depth_luma);
                    ff_h264_pred_init(&h->hpc, s->codec_id, h->sps.bit_depth_luma);
                    s->dsp.dct_bits = h->sps.bit_depth_luma > 8 ? 32 : 16;
                    dsputil_init(&s->dsp, s->avctx);
                } else {
                    av_log(avctx, AV_LOG_DEBUG, "Unsupported bit depth: %d\n", h->sps.bit_depth_luma);
                    return -1;
                }
            }
            break;
        case NAL_PPS:
            init_get_bits(&s->gb, ptr, bit_length);

            ff_h264_decode_picture_parameter_set(h, bit_length);

            break;
        case NAL_AUD:
        case NAL_END_SEQUENCE:
        case NAL_END_STREAM:
        case NAL_FILLER_DATA:
        case NAL_SPS_EXT:
        case NAL_AUXILIARY_SLICE:
            break;
        default:
            av_log(avctx, AV_LOG_DEBUG, "Unknown NAL code: %d (%d bits)\n", hx->nal_unit_type, bit_length);
        }

        if(context_count == h->max_contexts) {
            execute_decode_slices(h, context_count);
            context_count = 0;
        }

        if (err < 0)
            av_log(h->s.avctx, AV_LOG_ERROR, "decode_slice_header error\n");
        else if(err == 1) {
            /* Slice could not be decoded in parallel mode, copy down
             * NAL unit stuff to context 0 and restart. Note that
             * rbsp_buffer is not transferred, but since we no longer
             * run in parallel mode this should not be an issue. */
            h->nal_unit_type = hx->nal_unit_type;
            h->nal_ref_idc   = hx->nal_ref_idc;
            hx = h;
            goto again;
        }
    }
    }
    if(context_count)
        execute_decode_slices(h, context_count);
    return buf_index;
}

/**
 * returns the number of bytes consumed for building the current frame
 */
static int get_consumed_bytes(MpegEncContext *s, int pos, int buf_size){
        if(pos==0) pos=1; //avoid infinite loops (i doubt that is needed but ...)
        if(pos+10>buf_size) pos=buf_size; // oops ;)

        return pos;
}

static int decode_frame(AVCodecContext *avctx,
                             void *data, int *data_size,
                             AVPacket *avpkt)
{
    const uint8_t *buf = avpkt->data;
    int buf_size = avpkt->size;
    H264Context *h = avctx->priv_data;
    MpegEncContext *s = &h->s;
    AVFrame *pict = data;
    int buf_index;

    s->flags= avctx->flags;
    s->flags2= avctx->flags2;

   /* end of stream, output what is still in the buffers */
 out:
    if (buf_size == 0) {
        Picture *out;
        int i, out_idx;

        s->current_picture_ptr = NULL;

//FIXME factorize this with the output code below
        out = h->delayed_pic[0];
        out_idx = 0;
        for (i = 1; h->delayed_pic[i] && !h->delayed_pic[i]->f.key_frame && !h->delayed_pic[i]->mmco_reset; i++)
            if(h->delayed_pic[i]->poc < out->poc){
                out = h->delayed_pic[i];
                out_idx = i;
            }

        for(i=out_idx; h->delayed_pic[i]; i++)
            h->delayed_pic[i] = h->delayed_pic[i+1];

        if(out){
            *data_size = sizeof(AVFrame);
            *pict= *(AVFrame*)out;
        }

        return 0;
    }

    buf_index=decode_nal_units(h, buf, buf_size);
    if(buf_index < 0)
        return -1;

    if (!s->current_picture_ptr && h->nal_unit_type == NAL_END_SEQUENCE) {
        buf_size = 0;
        goto out;
    }

    if(!(s->flags2 & CODEC_FLAG2_CHUNKS) && !s->current_picture_ptr){
        if (avctx->skip_frame >= AVDISCARD_NONREF
#if FF_API_HURRY_UP
                || s->hurry_up
#endif
           )
            return 0;
        av_log(avctx, AV_LOG_ERROR, "no frame!\n");
        return -1;
    }

    if(!(s->flags2 & CODEC_FLAG2_CHUNKS) || (s->mb_y >= s->mb_height && s->mb_height)){

        if(s->flags2 & CODEC_FLAG2_CHUNKS) decode_postinit(h, 1);

        field_end(h, 0);

        if (!h->next_output_pic) {
            /* Wait for second field. */
            *data_size = 0;

        } else {
            *data_size = sizeof(AVFrame);
            *pict = *(AVFrame*)h->next_output_pic;
        }
    }

    assert(pict->data[0] || !*data_size);
    ff_print_debug_info(s, pict);
//printf("out %d\n", (int)pict->data[0]);

    return get_consumed_bytes(s, buf_index, buf_size);
}
#if 0
static inline void fill_mb_avail(H264Context *h){
    MpegEncContext * const s = &h->s;
    const int mb_xy= s->mb_x + s->mb_y*s->mb_stride;

    if(s->mb_y){
        h->mb_avail[0]= s->mb_x                 && h->slice_table[mb_xy - s->mb_stride - 1] == h->slice_num;
        h->mb_avail[1]=                            h->slice_table[mb_xy - s->mb_stride    ] == h->slice_num;
        h->mb_avail[2]= s->mb_x+1 < s->mb_width && h->slice_table[mb_xy - s->mb_stride + 1] == h->slice_num;
    }else{
        h->mb_avail[0]=
        h->mb_avail[1]=
        h->mb_avail[2]= 0;
    }
    h->mb_avail[3]= s->mb_x && h->slice_table[mb_xy - 1] == h->slice_num;
    h->mb_avail[4]= 1; //FIXME move out
    h->mb_avail[5]= 0; //FIXME move out
}
#endif

#ifdef TEST
#undef printf
#undef random
#define COUNT 8000
#define SIZE (COUNT*40)
extern AVCodec ff_h264_decoder;
int main(void){
    int i;
    uint8_t temp[SIZE];
    PutBitContext pb;
    GetBitContext gb;
//    int int_temp[10000];
    DSPContext dsp;
    AVCodecContext avctx;

    avcodec_get_context_defaults3(&avctx, &ff_h264_decoder);

    dsputil_init(&dsp, &avctx);

    init_put_bits(&pb, temp, SIZE);
    printf("testing unsigned exp golomb\n");
    for(i=0; i<COUNT; i++){
        START_TIMER
        set_ue_golomb(&pb, i);
        STOP_TIMER("set_ue_golomb");
    }
    flush_put_bits(&pb);

    init_get_bits(&gb, temp, 8*SIZE);
    for(i=0; i<COUNT; i++){
        int j, s;

        s= show_bits(&gb, 24);

        START_TIMER
        j= get_ue_golomb(&gb);
        if(j != i){
            printf("mismatch! at %d (%d should be %d) bits:%6X\n", i, j, i, s);
//            return -1;
        }
        STOP_TIMER("get_ue_golomb");
    }


    init_put_bits(&pb, temp, SIZE);
    printf("testing signed exp golomb\n");
    for(i=0; i<COUNT; i++){
        START_TIMER
        set_se_golomb(&pb, i - COUNT/2);
        STOP_TIMER("set_se_golomb");
    }
    flush_put_bits(&pb);

    init_get_bits(&gb, temp, 8*SIZE);
    for(i=0; i<COUNT; i++){
        int j, s;

        s= show_bits(&gb, 24);

        START_TIMER
        j= get_se_golomb(&gb);
        if(j != i - COUNT/2){
            printf("mismatch! at %d (%d should be %d) bits:%6X\n", i, j, i, s);
//            return -1;
        }
        STOP_TIMER("get_se_golomb");
    }

    printf("Testing RBSP\n");


    return 0;
}
#endif /* TEST */


av_cold void ff_h264_free_context(H264Context *h)
{
    int i;

    free_tables(h, 1); //FIXME cleanup init stuff perhaps

    for(i = 0; i < MAX_SPS_COUNT; i++)
        av_freep(h->sps_buffers + i);

    for(i = 0; i < MAX_PPS_COUNT; i++)
        av_freep(h->pps_buffers + i);
}

av_cold int ff_h264_decode_end(AVCodecContext *avctx)
{
    H264Context *h = avctx->priv_data;
    MpegEncContext *s = &h->s;

    ff_h264_free_context(h);

    MPV_common_end(s);

//    memset(h, 0, sizeof(H264Context));

    return 0;
}

static const AVProfile profiles[] = {
    { FF_PROFILE_H264_BASELINE,             "Baseline"              },
    { FF_PROFILE_H264_CONSTRAINED_BASELINE, "Constrained Baseline"  },
    { FF_PROFILE_H264_MAIN,                 "Main"                  },
    { FF_PROFILE_H264_EXTENDED,             "Extended"              },
    { FF_PROFILE_H264_HIGH,                 "High"                  },
    { FF_PROFILE_H264_HIGH_10,              "High 10"               },
    { FF_PROFILE_H264_HIGH_10_INTRA,        "High 10 Intra"         },
    { FF_PROFILE_H264_HIGH_422,             "High 4:2:2"            },
    { FF_PROFILE_H264_HIGH_422_INTRA,       "High 4:2:2 Intra"      },
    { FF_PROFILE_H264_HIGH_444,             "High 4:4:4"            },
    { FF_PROFILE_H264_HIGH_444_PREDICTIVE,  "High 4:4:4 Predictive" },
    { FF_PROFILE_H264_HIGH_444_INTRA,       "High 4:4:4 Intra"      },
    { FF_PROFILE_H264_CAVLC_444,            "CAVLC 4:4:4"           },
    { FF_PROFILE_UNKNOWN },
};

AVCodec ff_h264_decoder = {
    .name           = "h264",
    .type           = AVMEDIA_TYPE_VIDEO,
    .id             = CODEC_ID_H264,
    .priv_data_size = sizeof(H264Context),
    .init           = ff_h264_decode_init,
    .close          = ff_h264_decode_end,
    .decode         = decode_frame,
    .capabilities   = /*CODEC_CAP_DRAW_HORIZ_BAND |*/ CODEC_CAP_DR1 | CODEC_CAP_DELAY |
                      CODEC_CAP_SLICE_THREADS | CODEC_CAP_FRAME_THREADS,
    .flush= flush_dpb,
    .long_name = NULL_IF_CONFIG_SMALL("H.264 / AVC / MPEG-4 AVC / MPEG-4 part 10"),
    .init_thread_copy      = ONLY_IF_THREADS_ENABLED(decode_init_thread_copy),
    .update_thread_context = ONLY_IF_THREADS_ENABLED(decode_update_thread_context),
    .profiles = NULL_IF_CONFIG_SMALL(profiles),
};

#if CONFIG_H264_VDPAU_DECODER
AVCodec ff_h264_vdpau_decoder = {
    .name           = "h264_vdpau",
    .type           = AVMEDIA_TYPE_VIDEO,
    .id             = CODEC_ID_H264,
    .priv_data_size = sizeof(H264Context),
    .init           = ff_h264_decode_init,
    .close          = ff_h264_decode_end,
    .decode         = decode_frame,
    .capabilities   = CODEC_CAP_DR1 | CODEC_CAP_DELAY | CODEC_CAP_HWACCEL_VDPAU,
    .flush= flush_dpb,
    .long_name = NULL_IF_CONFIG_SMALL("H.264 / AVC / MPEG-4 AVC / MPEG-4 part 10 (VDPAU acceleration)"),
    .pix_fmts = (const enum PixelFormat[]){PIX_FMT_VDPAU_H264, PIX_FMT_NONE},
    .profiles = NULL_IF_CONFIG_SMALL(profiles),
};
#endif<|MERGE_RESOLUTION|>--- conflicted
+++ resolved
@@ -1835,7 +1835,6 @@
                 if (!h->sps.chroma_format_idc) {
                     for (i = 0; i < 8; i++) {
                         uint16_t *tmp_cb = (uint16_t*)(dest_cb + i*uvlinesize);
-<<<<<<< HEAD
                         uint16_t *tmp_cr = (uint16_t*)(dest_cr + i*uvlinesize);
                         for (j = 0; j < 8; j++) {
                             tmp_cb[j] = tmp_cr[j] = 1 << (bit_depth - 1);
@@ -1851,29 +1850,6 @@
                     uint16_t *tmp_cr = (uint16_t*)(dest_cr + i*uvlinesize);
                     for (j = 0; j < 8; j++)
                         tmp_cr[j] = get_bits(&gb, bit_depth);
-=======
-                        for (j = 0; j < 8; j++) {
-                            tmp_cb[j] = 1 << (bit_depth - 1);
-                        }
-                    }
-                    for (i = 0; i < 8; i++) {
-                        uint16_t *tmp_cr = (uint16_t*)(dest_cr + i*uvlinesize);
-                        for (j = 0; j < 8; j++) {
-                            tmp_cr[j] = 1 << (bit_depth - 1);
-                        }
-                    }
-                } else {
-                    for (i = 0; i < 8; i++) {
-                        uint16_t *tmp_cb = (uint16_t*)(dest_cb + i*uvlinesize);
-                        for (j = 0; j < 8; j++)
-                            tmp_cb[j] = get_bits(&gb, bit_depth);
-                    }
-                    for (i = 0; i < 8; i++) {
-                        uint16_t *tmp_cr = (uint16_t*)(dest_cr + i*uvlinesize);
-                        for (j = 0; j < 8; j++)
-                            tmp_cr[j] = get_bits(&gb, bit_depth);
-                    }
->>>>>>> 1450d6e6
                 }
                 }
             }
@@ -1883,7 +1859,6 @@
             }
             if(simple || !CONFIG_GRAY || !(s->flags&CODEC_FLAG_GRAY)){
                 if (!h->sps.chroma_format_idc) {
-<<<<<<< HEAD
                     for (i=0; i<8; i++) {
                         memset(dest_cb+ i*uvlinesize, 1 << (bit_depth - 1), 8);
                         memset(dest_cr+ i*uvlinesize, 1 << (bit_depth - 1), 8);
@@ -1892,17 +1867,6 @@
                 for (i=0; i<8; i++) {
                     memcpy(dest_cb+ i*uvlinesize, h->mb + 128 + i*4,  8);
                     memcpy(dest_cr+ i*uvlinesize, h->mb + 160 + i*4,  8);
-=======
-                    for (i = 0; i < 8; i++) {
-                        memset(dest_cb + i*uvlinesize, 128, 8);
-                        memset(dest_cr + i*uvlinesize, 128, 8);
-                    }
-                } else {
-                    for (i = 0; i < 8; i++) {
-                        memcpy(dest_cb + i*uvlinesize, h->mb + 128 + i*4,  8);
-                        memcpy(dest_cr + i*uvlinesize, h->mb + 160 + i*4,  8);
-                    }
->>>>>>> 1450d6e6
                 }
                 }
             }
@@ -2221,7 +2185,6 @@
     for(ref0=ref_start; ref0 < ref_count0; ref0++){
         int poc0 = h->ref_list[0][ref0].poc;
         for(ref1=ref_start; ref1 < ref_count1; ref1++){
-<<<<<<< HEAD
             int w= 32;
             if (!h->ref_list[0][ref0].long_ref && !h->ref_list[1][ref1].long_ref){
             int poc1 = h->ref_list[1][ref1].poc;
@@ -2232,19 +2195,6 @@
                 int dist_scale_factor = (tb*tx + 32) >> 8;
                 if(dist_scale_factor >= -64 && dist_scale_factor <= 128)
                     w = 64 - dist_scale_factor;
-=======
-            int w = 32;
-            if (!h->ref_list[0][ref0].long_ref && !h->ref_list[1][ref1].long_ref) {
-                int poc1 = h->ref_list[1][ref1].poc;
-                int td = av_clip(poc1 - poc0, -128, 127);
-                if(td){
-                    int tb = av_clip(cur_poc - poc0, -128, 127);
-                    int tx = (16384 + (FFABS(td) >> 1)) / td;
-                    int dist_scale_factor = (tb*tx + 32) >> 8;
-                    if(dist_scale_factor >= -64 && dist_scale_factor <= 128)
-                        w = 64 - dist_scale_factor;
-                }
->>>>>>> 1450d6e6
             }
             }
             if(field<0){
