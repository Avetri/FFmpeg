/*
 * MOV, 3GP, MP4 muxer
 * Copyright (c) 2003 Thomas Raivio
 * Copyright (c) 2004 Gildas Bazin <gbazin at videolan dot org>
 * Copyright (c) 2009 Baptiste Coudurier <baptiste dot coudurier at gmail dot com>
 *
 * This file is part of FFmpeg.
 *
 * FFmpeg is free software; you can redistribute it and/or
 * modify it under the terms of the GNU Lesser General Public
 * License as published by the Free Software Foundation; either
 * version 2.1 of the License, or (at your option) any later version.
 *
 * FFmpeg is distributed in the hope that it will be useful,
 * but WITHOUT ANY WARRANTY; without even the implied warranty of
 * MERCHANTABILITY or FITNESS FOR A PARTICULAR PURPOSE.  See the GNU
 * Lesser General Public License for more details.
 *
 * You should have received a copy of the GNU Lesser General Public
 * License along with FFmpeg; if not, write to the Free Software
 * Foundation, Inc., 51 Franklin Street, Fifth Floor, Boston, MA 02110-1301 USA
 */

#include "movenc.h"
#include "avformat.h"
#include "avio_internal.h"
#include "riff.h"
#include "avio.h"
#include "isom.h"
#include "avc.h"
#include "libavcodec/get_bits.h"
#include "libavcodec/put_bits.h"
#include "libavcodec/vc1.h"
#include "internal.h"
#include "libavutil/avstring.h"
#include "libavutil/intfloat.h"
#include "libavutil/mathematics.h"
#include "libavutil/opt.h"
#include "libavutil/dict.h"
#include "rtpenc.h"
#include "mov_chan.h"

#undef NDEBUG
#include <assert.h>

static const AVOption options[] = {
    { "movflags", "MOV muxer flags", offsetof(MOVMuxContext, flags), AV_OPT_TYPE_FLAGS, {.i64 = 0}, INT_MIN, INT_MAX, AV_OPT_FLAG_ENCODING_PARAM, "movflags" },
    { "rtphint", "Add RTP hint tracks", 0, AV_OPT_TYPE_CONST, {.i64 = FF_MOV_FLAG_RTP_HINT}, INT_MIN, INT_MAX, AV_OPT_FLAG_ENCODING_PARAM, "movflags" },
    { "moov_size", "maximum moov size so it can be placed at the begin", offsetof(MOVMuxContext, reserved_moov_size), AV_OPT_TYPE_INT, {.i64 = 0}, 0, INT_MAX, AV_OPT_FLAG_ENCODING_PARAM, 0 },
    { "empty_moov", "Make the initial moov atom empty (not supported by QuickTime)", 0, AV_OPT_TYPE_CONST, {.i64 = FF_MOV_FLAG_EMPTY_MOOV}, INT_MIN, INT_MAX, AV_OPT_FLAG_ENCODING_PARAM, "movflags" },
    { "frag_keyframe", "Fragment at video keyframes", 0, AV_OPT_TYPE_CONST, {.i64 = FF_MOV_FLAG_FRAG_KEYFRAME}, INT_MIN, INT_MAX, AV_OPT_FLAG_ENCODING_PARAM, "movflags" },
    { "separate_moof", "Write separate moof/mdat atoms for each track", 0, AV_OPT_TYPE_CONST, {.i64 = FF_MOV_FLAG_SEPARATE_MOOF}, INT_MIN, INT_MAX, AV_OPT_FLAG_ENCODING_PARAM, "movflags" },
    { "frag_custom", "Flush fragments on caller requests", 0, AV_OPT_TYPE_CONST, {.i64 = FF_MOV_FLAG_FRAG_CUSTOM}, INT_MIN, INT_MAX, AV_OPT_FLAG_ENCODING_PARAM, "movflags" },
    { "isml", "Create a live smooth streaming feed (for pushing to a publishing point)", 0, AV_OPT_TYPE_CONST, {.i64 = FF_MOV_FLAG_ISML}, INT_MIN, INT_MAX, AV_OPT_FLAG_ENCODING_PARAM, "movflags" },
    { "faststart", "Run a second pass to put the index (moov atom) at the beginning of the file", 0, AV_OPT_TYPE_CONST, {.i64 = FF_MOV_FLAG_FASTSTART}, INT_MIN, INT_MAX, AV_OPT_FLAG_ENCODING_PARAM, "movflags" },
    { "omit_tfhd_offset", "Omit the base data offset in tfhd atoms", 0, AV_OPT_TYPE_CONST, {.i64 = FF_MOV_FLAG_OMIT_TFHD_OFFSET}, INT_MIN, INT_MAX, AV_OPT_FLAG_ENCODING_PARAM, "movflags" },
    FF_RTP_FLAG_OPTS(MOVMuxContext, rtp_flags),
    { "skip_iods", "Skip writing iods atom.", offsetof(MOVMuxContext, iods_skip), AV_OPT_TYPE_INT, {.i64 = 1}, 0, 1, AV_OPT_FLAG_ENCODING_PARAM},
    { "iods_audio_profile", "iods audio profile atom.", offsetof(MOVMuxContext, iods_audio_profile), AV_OPT_TYPE_INT, {.i64 = -1}, -1, 255, AV_OPT_FLAG_ENCODING_PARAM},
    { "iods_video_profile", "iods video profile atom.", offsetof(MOVMuxContext, iods_video_profile), AV_OPT_TYPE_INT, {.i64 = -1}, -1, 255, AV_OPT_FLAG_ENCODING_PARAM},
    { "frag_duration", "Maximum fragment duration", offsetof(MOVMuxContext, max_fragment_duration), AV_OPT_TYPE_INT, {.i64 = 0}, 0, INT_MAX, AV_OPT_FLAG_ENCODING_PARAM},
    { "min_frag_duration", "Minimum fragment duration", offsetof(MOVMuxContext, min_fragment_duration), AV_OPT_TYPE_INT, {.i64 = 0}, 0, INT_MAX, AV_OPT_FLAG_ENCODING_PARAM},
    { "frag_size", "Maximum fragment size", offsetof(MOVMuxContext, max_fragment_size), AV_OPT_TYPE_INT, {.i64 = 0}, 0, INT_MAX, AV_OPT_FLAG_ENCODING_PARAM},
    { "ism_lookahead", "Number of lookahead entries for ISM files", offsetof(MOVMuxContext, ism_lookahead), AV_OPT_TYPE_INT, {.i64 = 0}, 0, INT_MAX, AV_OPT_FLAG_ENCODING_PARAM},
    { "use_editlist", "use edit list", offsetof(MOVMuxContext, use_editlist), AV_OPT_TYPE_INT, {.i64 = -1}, -1, 1, AV_OPT_FLAG_ENCODING_PARAM},
    { "video_track_timescale", "set timescale of all video tracks", offsetof(MOVMuxContext, video_track_timescale), AV_OPT_TYPE_INT, {.i64 = 0}, 0, INT_MAX, AV_OPT_FLAG_ENCODING_PARAM},
    { NULL },
};

#define MOV_CLASS(flavor)\
static const AVClass flavor ## _muxer_class = {\
    .class_name = #flavor " muxer",\
    .item_name  = av_default_item_name,\
    .option     = options,\
    .version    = LIBAVUTIL_VERSION_INT,\
};

static int get_moov_size(AVFormatContext *s);

//FIXME support 64 bit variant with wide placeholders
static int64_t update_size(AVIOContext *pb, int64_t pos)
{
    int64_t curpos = avio_tell(pb);
    avio_seek(pb, pos, SEEK_SET);
    avio_wb32(pb, curpos - pos); /* rewrite size */
    avio_seek(pb, curpos, SEEK_SET);

    return curpos - pos;
}

static int supports_edts(MOVMuxContext *mov)
{
    // EDTS with fragments is tricky as we don't know the duration when its written
    return (mov->use_editlist<0 && !(mov->flags & FF_MOV_FLAG_FRAGMENT)) || mov->use_editlist>0;
}

static int co64_required(const MOVTrack *track)
{
    if (track->entry > 0 && track->cluster[track->entry - 1].pos + track->data_offset > UINT32_MAX)
        return 1;
    return 0;
}

/* Chunk offset atom */
static int mov_write_stco_tag(AVIOContext *pb, MOVTrack *track)
{
    int i;
    int mode64 = co64_required(track); // use 32 bit size variant if possible
    int64_t pos = avio_tell(pb);
    avio_wb32(pb, 0); /* size */
    if (mode64)
        ffio_wfourcc(pb, "co64");
    else
        ffio_wfourcc(pb, "stco");
    avio_wb32(pb, 0); /* version & flags */
    avio_wb32(pb, track->chunkCount); /* entry count */
    for (i = 0; i < track->entry; i++) {
        if (!track->cluster[i].chunkNum)
            continue;
        if (mode64 == 1)
            avio_wb64(pb, track->cluster[i].pos + track->data_offset);
        else
            avio_wb32(pb, track->cluster[i].pos + track->data_offset);
    }
    return update_size(pb, pos);
}

/* Sample size atom */
static int mov_write_stsz_tag(AVIOContext *pb, MOVTrack *track)
{
    int equalChunks = 1;
    int i, j, entries = 0, tst = -1, oldtst = -1;

    int64_t pos = avio_tell(pb);
    avio_wb32(pb, 0); /* size */
    ffio_wfourcc(pb, "stsz");
    avio_wb32(pb, 0); /* version & flags */

    for (i = 0; i < track->entry; i++) {
        tst = track->cluster[i].size / track->cluster[i].entries;
        if (oldtst != -1 && tst != oldtst)
            equalChunks = 0;
        oldtst = tst;
        entries += track->cluster[i].entries;
    }
    if (equalChunks && track->entry) {
        int sSize = track->entry ? track->cluster[0].size / track->cluster[0].entries : 0;
        sSize = FFMAX(1, sSize); // adpcm mono case could make sSize == 0
        avio_wb32(pb, sSize); // sample size
        avio_wb32(pb, entries); // sample count
    } else {
        avio_wb32(pb, 0); // sample size
        avio_wb32(pb, entries); // sample count
        for (i = 0; i < track->entry; i++) {
            for (j = 0; j < track->cluster[i].entries; j++) {
                avio_wb32(pb, track->cluster[i].size /
                          track->cluster[i].entries);
            }
        }
    }
    return update_size(pb, pos);
}

/* Sample to chunk atom */
static int mov_write_stsc_tag(AVIOContext *pb, MOVTrack *track)
{
    int index = 0, oldval = -1, i;
    int64_t entryPos, curpos;

    int64_t pos = avio_tell(pb);
    avio_wb32(pb, 0); /* size */
    ffio_wfourcc(pb, "stsc");
    avio_wb32(pb, 0); // version & flags
    entryPos = avio_tell(pb);
    avio_wb32(pb, track->chunkCount); // entry count
    for (i = 0; i < track->entry; i++) {
        if (oldval != track->cluster[i].samples_in_chunk && track->cluster[i].chunkNum) {
            avio_wb32(pb, track->cluster[i].chunkNum); // first chunk
            avio_wb32(pb, track->cluster[i].samples_in_chunk); // samples per chunk
            avio_wb32(pb, 0x1); // sample description index
            oldval = track->cluster[i].samples_in_chunk;
            index++;
        }
    }
    curpos = avio_tell(pb);
    avio_seek(pb, entryPos, SEEK_SET);
    avio_wb32(pb, index); // rewrite size
    avio_seek(pb, curpos, SEEK_SET);

    return update_size(pb, pos);
}

/* Sync sample atom */
static int mov_write_stss_tag(AVIOContext *pb, MOVTrack *track, uint32_t flag)
{
    int64_t curpos, entryPos;
    int i, index = 0;
    int64_t pos = avio_tell(pb);
    avio_wb32(pb, 0); // size
    ffio_wfourcc(pb, flag == MOV_SYNC_SAMPLE ? "stss" : "stps");
    avio_wb32(pb, 0); // version & flags
    entryPos = avio_tell(pb);
    avio_wb32(pb, track->entry); // entry count
    for (i = 0; i < track->entry; i++) {
        if (track->cluster[i].flags & flag) {
            avio_wb32(pb, i + 1);
            index++;
        }
    }
    curpos = avio_tell(pb);
    avio_seek(pb, entryPos, SEEK_SET);
    avio_wb32(pb, index); // rewrite size
    avio_seek(pb, curpos, SEEK_SET);
    return update_size(pb, pos);
}

static int mov_write_amr_tag(AVIOContext *pb, MOVTrack *track)
{
    avio_wb32(pb, 0x11); /* size */
    if (track->mode == MODE_MOV) ffio_wfourcc(pb, "samr");
    else                         ffio_wfourcc(pb, "damr");
    ffio_wfourcc(pb, "FFMP");
    avio_w8(pb, 0); /* decoder version */

    avio_wb16(pb, 0x81FF); /* Mode set (all modes for AMR_NB) */
    avio_w8(pb, 0x00); /* Mode change period (no restriction) */
    avio_w8(pb, 0x01); /* Frames per sample */
    return 0x11;
}

static int mov_write_ac3_tag(AVIOContext *pb, MOVTrack *track)
{
    GetBitContext gbc;
    PutBitContext pbc;
    uint8_t buf[3];
    int fscod, bsid, bsmod, acmod, lfeon, frmsizecod;

    if (track->vos_len < 7)
        return -1;

    avio_wb32(pb, 11);
    ffio_wfourcc(pb, "dac3");

    init_get_bits(&gbc, track->vos_data + 4, (track->vos_len - 4) * 8);
    fscod      = get_bits(&gbc, 2);
    frmsizecod = get_bits(&gbc, 6);
    bsid       = get_bits(&gbc, 5);
    bsmod      = get_bits(&gbc, 3);
    acmod      = get_bits(&gbc, 3);
    if (acmod == 2) {
        skip_bits(&gbc, 2); // dsurmod
    } else {
        if ((acmod & 1) && acmod != 1)
            skip_bits(&gbc, 2); // cmixlev
        if (acmod & 4)
            skip_bits(&gbc, 2); // surmixlev
    }
    lfeon = get_bits1(&gbc);

    init_put_bits(&pbc, buf, sizeof(buf));
    put_bits(&pbc, 2, fscod);
    put_bits(&pbc, 5, bsid);
    put_bits(&pbc, 3, bsmod);
    put_bits(&pbc, 3, acmod);
    put_bits(&pbc, 1, lfeon);
    put_bits(&pbc, 5, frmsizecod >> 1); // bit_rate_code
    put_bits(&pbc, 5, 0); // reserved

    flush_put_bits(&pbc);
    avio_write(pb, buf, sizeof(buf));

    return 11;
}

/**
 * This function writes extradata "as is".
 * Extradata must be formatted like a valid atom (with size and tag).
 */
static int mov_write_extradata_tag(AVIOContext *pb, MOVTrack *track)
{
    avio_write(pb, track->enc->extradata, track->enc->extradata_size);
    return track->enc->extradata_size;
}

static int mov_write_enda_tag(AVIOContext *pb)
{
    avio_wb32(pb, 10);
    ffio_wfourcc(pb, "enda");
    avio_wb16(pb, 1); /* little endian */
    return 10;
}

static int mov_write_enda_tag_be(AVIOContext *pb)
{
  avio_wb32(pb, 10);
  ffio_wfourcc(pb, "enda");
  avio_wb16(pb, 0); /* big endian */
  return 10;
}

static void put_descr(AVIOContext *pb, int tag, unsigned int size)
{
    int i = 3;
    avio_w8(pb, tag);
    for (; i > 0; i--)
        avio_w8(pb, (size >> (7 * i)) | 0x80);
    avio_w8(pb, size & 0x7F);
}

static unsigned compute_avg_bitrate(MOVTrack *track)
{
    uint64_t size = 0;
    int i;
    if (!track->track_duration)
        return 0;
    for (i = 0; i < track->entry; i++)
        size += track->cluster[i].size;
    return size * 8 * track->timescale / track->track_duration;
}

static int mov_write_esds_tag(AVIOContext *pb, MOVTrack *track) // Basic
{
    int64_t pos = avio_tell(pb);
    int decoder_specific_info_len = track->vos_len ? 5 + track->vos_len : 0;
    unsigned avg_bitrate;

    avio_wb32(pb, 0); // size
    ffio_wfourcc(pb, "esds");
    avio_wb32(pb, 0); // Version

    // ES descriptor
    put_descr(pb, 0x03, 3 + 5+13 + decoder_specific_info_len + 5+1);
    avio_wb16(pb, track->track_id);
    avio_w8(pb, 0x00); // flags (= no flags)

    // DecoderConfig descriptor
    put_descr(pb, 0x04, 13 + decoder_specific_info_len);

    // Object type indication
    if ((track->enc->codec_id == AV_CODEC_ID_MP2 ||
         track->enc->codec_id == AV_CODEC_ID_MP3) &&
        track->enc->sample_rate > 24000)
        avio_w8(pb, 0x6B); // 11172-3
    else
        avio_w8(pb, ff_codec_get_tag(ff_mp4_obj_type, track->enc->codec_id));

    // the following fields is made of 6 bits to identify the streamtype (4 for video, 5 for audio)
    // plus 1 bit to indicate upstream and 1 bit set to 1 (reserved)
    if (track->enc->codec_type == AVMEDIA_TYPE_AUDIO)
        avio_w8(pb, 0x15); // flags (= Audiostream)
    else
        avio_w8(pb, 0x11); // flags (= Visualstream)

    avio_wb24(pb, track->enc->rc_buffer_size >> 3); // Buffersize DB

    avg_bitrate = compute_avg_bitrate(track);
    // maxbitrate (FIXME should be max rate in any 1 sec window)
    avio_wb32(pb, FFMAX3(track->enc->bit_rate, track->enc->rc_max_rate, avg_bitrate));
    avio_wb32(pb, avg_bitrate);

    if (track->vos_len) {
        // DecoderSpecific info descriptor
        put_descr(pb, 0x05, track->vos_len);
        avio_write(pb, track->vos_data, track->vos_len);
    }

    // SL descriptor
    put_descr(pb, 0x06, 1);
    avio_w8(pb, 0x02);
    return update_size(pb, pos);
}

static int mov_pcm_le_gt16(enum AVCodecID codec_id)
{
    return codec_id == AV_CODEC_ID_PCM_S24LE ||
           codec_id == AV_CODEC_ID_PCM_S32LE ||
           codec_id == AV_CODEC_ID_PCM_F32LE ||
           codec_id == AV_CODEC_ID_PCM_F64LE;
}

static int mov_pcm_be_gt16(enum AVCodecID codec_id)
{
    return codec_id == AV_CODEC_ID_PCM_S24BE ||
           codec_id == AV_CODEC_ID_PCM_S32BE ||
           codec_id == AV_CODEC_ID_PCM_F32BE ||
           codec_id == AV_CODEC_ID_PCM_F64BE;
}

static int mov_write_ms_tag(AVIOContext *pb, MOVTrack *track)
{
    int64_t pos = avio_tell(pb);
    avio_wb32(pb, 0);
    avio_wl32(pb, track->tag); // store it byteswapped
    track->enc->codec_tag = av_bswap16(track->tag >> 16);
    ff_put_wav_header(pb, track->enc);
    return update_size(pb, pos);
}

static int mov_write_wfex_tag(AVIOContext *pb, MOVTrack *track)
{
    int64_t pos = avio_tell(pb);
    avio_wb32(pb, 0);
    ffio_wfourcc(pb, "wfex");
    ff_put_wav_header(pb, track->enc);
    return update_size(pb, pos);
}

static int mov_write_chan_tag(AVIOContext *pb, MOVTrack *track)
{
    uint32_t layout_tag, bitmap;
    int64_t pos = avio_tell(pb);

    layout_tag = ff_mov_get_channel_layout_tag(track->enc->codec_id,
                                               track->enc->channel_layout,
                                               &bitmap);
    if (!layout_tag) {
        av_log(track->enc, AV_LOG_WARNING, "not writing 'chan' tag due to "
               "lack of channel information\n");
        return 0;
    }

    avio_wb32(pb, 0);           // Size
    ffio_wfourcc(pb, "chan");   // Type
    avio_w8(pb, 0);             // Version
    avio_wb24(pb, 0);           // Flags
    avio_wb32(pb, layout_tag);  // mChannelLayoutTag
    avio_wb32(pb, bitmap);      // mChannelBitmap
    avio_wb32(pb, 0);           // mNumberChannelDescriptions

    return update_size(pb, pos);
}

static int mov_write_wave_tag(AVIOContext *pb, MOVTrack *track)
{
    int64_t pos = avio_tell(pb);

    avio_wb32(pb, 0);     /* size */
    ffio_wfourcc(pb, "wave");

    if (track->enc->codec_id != AV_CODEC_ID_QDM2) {
    avio_wb32(pb, 12);    /* size */
    ffio_wfourcc(pb, "frma");
    avio_wl32(pb, track->tag);
    }

    if (track->enc->codec_id == AV_CODEC_ID_AAC) {
        /* useless atom needed by mplayer, ipod, not needed by quicktime */
        avio_wb32(pb, 12); /* size */
        ffio_wfourcc(pb, "mp4a");
        avio_wb32(pb, 0);
        mov_write_esds_tag(pb, track);
    } else if (mov_pcm_le_gt16(track->enc->codec_id))  {
      mov_write_enda_tag(pb);
    } else if (mov_pcm_be_gt16(track->enc->codec_id))  {
      mov_write_enda_tag_be(pb);
    } else if (track->enc->codec_id == AV_CODEC_ID_AMR_NB) {
        mov_write_amr_tag(pb, track);
    } else if (track->enc->codec_id == AV_CODEC_ID_AC3) {
        mov_write_ac3_tag(pb, track);
    } else if (track->enc->codec_id == AV_CODEC_ID_ALAC ||
               track->enc->codec_id == AV_CODEC_ID_QDM2) {
        mov_write_extradata_tag(pb, track);
    } else if (track->enc->codec_id == AV_CODEC_ID_ADPCM_MS ||
               track->enc->codec_id == AV_CODEC_ID_ADPCM_IMA_WAV) {
        mov_write_ms_tag(pb, track);
    }

    avio_wb32(pb, 8);     /* size */
    avio_wb32(pb, 0);     /* null tag */

    return update_size(pb, pos);
}

static int mov_write_dvc1_structs(MOVTrack *track, uint8_t *buf)
{
    uint8_t *unescaped;
    const uint8_t *start, *next, *end = track->vos_data + track->vos_len;
    int unescaped_size, seq_found = 0;
    int level = 0, interlace = 0;
    int packet_seq   = track->vc1_info.packet_seq;
    int packet_entry = track->vc1_info.packet_entry;
    int slices       = track->vc1_info.slices;
    PutBitContext pbc;

    if (track->start_dts == AV_NOPTS_VALUE) {
        /* No packets written yet, vc1_info isn't authoritative yet. */
        /* Assume inline sequence and entry headers. This will be
         * overwritten at the end if the file is seekable. */
        packet_seq = packet_entry = 1;
    }

    unescaped = av_mallocz(track->vos_len + FF_INPUT_BUFFER_PADDING_SIZE);
    if (!unescaped)
        return AVERROR(ENOMEM);
    start = find_next_marker(track->vos_data, end);
    for (next = start; next < end; start = next) {
        GetBitContext gb;
        int size;
        next = find_next_marker(start + 4, end);
        size = next - start - 4;
        if (size <= 0)
            continue;
        unescaped_size = vc1_unescape_buffer(start + 4, size, unescaped);
        init_get_bits(&gb, unescaped, 8 * unescaped_size);
        if (AV_RB32(start) == VC1_CODE_SEQHDR) {
            int profile = get_bits(&gb, 2);
            if (profile != PROFILE_ADVANCED) {
                av_free(unescaped);
                return AVERROR(ENOSYS);
            }
            seq_found = 1;
            level = get_bits(&gb, 3);
            /* chromaformat, frmrtq_postproc, bitrtq_postproc, postprocflag,
             * width, height */
            skip_bits_long(&gb, 2 + 3 + 5 + 1 + 2*12);
            skip_bits(&gb, 1); /* broadcast */
            interlace = get_bits1(&gb);
            skip_bits(&gb, 4); /* tfcntrflag, finterpflag, reserved, psf */
        }
    }
    if (!seq_found) {
        av_free(unescaped);
        return AVERROR(ENOSYS);
    }

    init_put_bits(&pbc, buf, 7);
    /* VC1DecSpecStruc */
    put_bits(&pbc, 4, 12); /* profile - advanced */
    put_bits(&pbc, 3, level);
    put_bits(&pbc, 1, 0); /* reserved */
    /* VC1AdvDecSpecStruc */
    put_bits(&pbc, 3, level);
    put_bits(&pbc, 1, 0); /* cbr */
    put_bits(&pbc, 6, 0); /* reserved */
    put_bits(&pbc, 1, !interlace); /* no interlace */
    put_bits(&pbc, 1, !packet_seq); /* no multiple seq */
    put_bits(&pbc, 1, !packet_entry); /* no multiple entry */
    put_bits(&pbc, 1, !slices); /* no slice code */
    put_bits(&pbc, 1, 0); /* no bframe */
    put_bits(&pbc, 1, 0); /* reserved */
    put_bits32(&pbc, track->enc->time_base.den); /* framerate */
    flush_put_bits(&pbc);

    av_free(unescaped);

    return 0;
}

static int mov_write_dvc1_tag(AVIOContext *pb, MOVTrack *track)
{
    uint8_t buf[7] = { 0 };
    int ret;

    if ((ret = mov_write_dvc1_structs(track, buf)) < 0)
        return ret;

    avio_wb32(pb, track->vos_len + 8 + sizeof(buf));
    ffio_wfourcc(pb, "dvc1");
    track->vc1_info.struct_offset = avio_tell(pb);
    avio_write(pb, buf, sizeof(buf));
    avio_write(pb, track->vos_data, track->vos_len);

    return 0;
}

static int mov_write_glbl_tag(AVIOContext *pb, MOVTrack *track)
{
    avio_wb32(pb, track->vos_len + 8);
    ffio_wfourcc(pb, "glbl");
    avio_write(pb, track->vos_data, track->vos_len);
    return 8 + track->vos_len;
}

/**
 * Compute flags for 'lpcm' tag.
 * See CoreAudioTypes and AudioStreamBasicDescription at Apple.
 */
static int mov_get_lpcm_flags(enum AVCodecID codec_id)
{
    switch (codec_id) {
    case AV_CODEC_ID_PCM_F32BE:
    case AV_CODEC_ID_PCM_F64BE:
        return 11;
    case AV_CODEC_ID_PCM_F32LE:
    case AV_CODEC_ID_PCM_F64LE:
        return 9;
    case AV_CODEC_ID_PCM_U8:
        return 10;
    case AV_CODEC_ID_PCM_S16BE:
    case AV_CODEC_ID_PCM_S24BE:
    case AV_CODEC_ID_PCM_S32BE:
        return 14;
    case AV_CODEC_ID_PCM_S8:
    case AV_CODEC_ID_PCM_S16LE:
    case AV_CODEC_ID_PCM_S24LE:
    case AV_CODEC_ID_PCM_S32LE:
        return 12;
    default:
        return 0;
    }
}

static int get_cluster_duration(MOVTrack *track, int cluster_idx)
{
    int64_t next_dts;

    if (cluster_idx >= track->entry)
        return 0;

    if (cluster_idx + 1 == track->entry)
        next_dts = track->track_duration + track->start_dts;
    else
        next_dts = track->cluster[cluster_idx + 1].dts;

    return next_dts - track->cluster[cluster_idx].dts;
}

static int get_samples_per_packet(MOVTrack *track)
{
    int i, first_duration;

// return track->enc->frame_size;

    /* use 1 for raw PCM */
    if (!track->audio_vbr)
        return 1;

    /* check to see if duration is constant for all clusters */
    if (!track->entry)
        return 0;
    first_duration = get_cluster_duration(track, 0);
    for (i = 1; i < track->entry; i++) {
        if (get_cluster_duration(track, i) != first_duration)
            return 0;
    }
    return first_duration;
}

static int mov_write_audio_tag(AVIOContext *pb, MOVTrack *track)
{
    int64_t pos = avio_tell(pb);
    int version = 0;
    uint32_t tag = track->tag;

    if (track->mode == MODE_MOV) {
        if (track->timescale > UINT16_MAX) {
            if (mov_get_lpcm_flags(track->enc->codec_id))
                tag = AV_RL32("lpcm");
            version = 2;
        } else if (track->audio_vbr || mov_pcm_le_gt16(track->enc->codec_id) ||
                   mov_pcm_be_gt16(track->enc->codec_id) ||
                   track->enc->codec_id == AV_CODEC_ID_ADPCM_MS ||
                   track->enc->codec_id == AV_CODEC_ID_ADPCM_IMA_WAV ||
                   track->enc->codec_id == AV_CODEC_ID_QDM2) {
            version = 1;
        }
    }

    avio_wb32(pb, 0); /* size */
    avio_wl32(pb, tag); // store it byteswapped
    avio_wb32(pb, 0); /* Reserved */
    avio_wb16(pb, 0); /* Reserved */
    avio_wb16(pb, 1); /* Data-reference index, XXX  == 1 */

    /* SoundDescription */
    avio_wb16(pb, version); /* Version */
    avio_wb16(pb, 0); /* Revision level */
    avio_wb32(pb, 0); /* Reserved */

    if (version == 2) {
        avio_wb16(pb, 3);
        avio_wb16(pb, 16);
        avio_wb16(pb, 0xfffe);
        avio_wb16(pb, 0);
        avio_wb32(pb, 0x00010000);
        avio_wb32(pb, 72);
        avio_wb64(pb, av_double2int(track->enc->sample_rate));
        avio_wb32(pb, track->enc->channels);
        avio_wb32(pb, 0x7F000000);
        avio_wb32(pb, av_get_bits_per_sample(track->enc->codec_id));
        avio_wb32(pb, mov_get_lpcm_flags(track->enc->codec_id));
        avio_wb32(pb, track->sample_size);
        avio_wb32(pb, get_samples_per_packet(track));
    } else {
        if (track->mode == MODE_MOV) {
            avio_wb16(pb, track->enc->channels);
            if (track->enc->codec_id == AV_CODEC_ID_PCM_U8 ||
                track->enc->codec_id == AV_CODEC_ID_PCM_S8)
                avio_wb16(pb, 8); /* bits per sample */
            else
                avio_wb16(pb, 16);
            avio_wb16(pb, track->audio_vbr ? -2 : 0); /* compression ID */
        } else { /* reserved for mp4/3gp */
            avio_wb16(pb, 2);
            avio_wb16(pb, 16);
            avio_wb16(pb, 0);
        }

        avio_wb16(pb, 0); /* packet size (= 0) */
        avio_wb16(pb, track->enc->sample_rate <= UINT16_MAX ?
                      track->enc->sample_rate : 0);
        avio_wb16(pb, 0); /* Reserved */
    }

    if (version == 1) { /* SoundDescription V1 extended info */
        if (mov_pcm_le_gt16(track->enc->codec_id) ||
            mov_pcm_be_gt16(track->enc->codec_id))
            avio_wb32(pb, 1); /*  must be 1 for  uncompressed formats */
        else
            avio_wb32(pb, track->enc->frame_size); /* Samples per packet */
        avio_wb32(pb, track->sample_size / track->enc->channels); /* Bytes per packet */
        avio_wb32(pb, track->sample_size); /* Bytes per frame */
        avio_wb32(pb, 2); /* Bytes per sample */
    }

    if (track->mode == MODE_MOV &&
        (track->enc->codec_id == AV_CODEC_ID_AAC           ||
         track->enc->codec_id == AV_CODEC_ID_AC3           ||
         track->enc->codec_id == AV_CODEC_ID_AMR_NB        ||
         track->enc->codec_id == AV_CODEC_ID_ALAC          ||
         track->enc->codec_id == AV_CODEC_ID_ADPCM_MS      ||
         track->enc->codec_id == AV_CODEC_ID_ADPCM_IMA_WAV ||
         track->enc->codec_id == AV_CODEC_ID_QDM2          ||
         (mov_pcm_le_gt16(track->enc->codec_id) && version==1) ||
         (mov_pcm_be_gt16(track->enc->codec_id) && version==1)))
        mov_write_wave_tag(pb, track);
    else if (track->tag == MKTAG('m','p','4','a'))
        mov_write_esds_tag(pb, track);
    else if (track->enc->codec_id == AV_CODEC_ID_AMR_NB)
        mov_write_amr_tag(pb, track);
    else if (track->enc->codec_id == AV_CODEC_ID_AC3)
        mov_write_ac3_tag(pb, track);
    else if (track->enc->codec_id == AV_CODEC_ID_ALAC)
        mov_write_extradata_tag(pb, track);
    else if (track->enc->codec_id == AV_CODEC_ID_WMAPRO)
        mov_write_wfex_tag(pb, track);
    else if (track->vos_len > 0)
        mov_write_glbl_tag(pb, track);

    if (track->mode == MODE_MOV && track->enc->codec_type == AVMEDIA_TYPE_AUDIO)
        mov_write_chan_tag(pb, track);

    return update_size(pb, pos);
}

static int mov_write_d263_tag(AVIOContext *pb)
{
    avio_wb32(pb, 0xf); /* size */
    ffio_wfourcc(pb, "d263");
    ffio_wfourcc(pb, "FFMP");
    avio_w8(pb, 0); /* decoder version */
    /* FIXME use AVCodecContext level/profile, when encoder will set values */
    avio_w8(pb, 0xa); /* level */
    avio_w8(pb, 0); /* profile */
    return 0xf;
}

static int mov_write_avcc_tag(AVIOContext *pb, MOVTrack *track)
{
    int64_t pos = avio_tell(pb);

    avio_wb32(pb, 0);
    ffio_wfourcc(pb, "avcC");
    ff_isom_write_avcc(pb, track->vos_data, track->vos_len);
    return update_size(pb, pos);
}

/* also used by all avid codecs (dv, imx, meridien) and their variants */
static int mov_write_avid_tag(AVIOContext *pb, MOVTrack *track)
{
    int i;
    avio_wb32(pb, 24); /* size */
    ffio_wfourcc(pb, "ACLR");
    ffio_wfourcc(pb, "ACLR");
    ffio_wfourcc(pb, "0001");
    avio_wb32(pb, 2); /* yuv range: full 1 / normal 2 */
    avio_wb32(pb, 0); /* unknown */

    avio_wb32(pb, 24); /* size */
    ffio_wfourcc(pb, "APRG");
    ffio_wfourcc(pb, "APRG");
    ffio_wfourcc(pb, "0001");
    avio_wb32(pb, 1); /* unknown */
    avio_wb32(pb, 0); /* unknown */

    avio_wb32(pb, 120); /* size */
    ffio_wfourcc(pb, "ARES");
    ffio_wfourcc(pb, "ARES");
    ffio_wfourcc(pb, "0001");
    avio_wb32(pb, AV_RB32(track->vos_data + 0x28)); /* dnxhd cid, some id ? */
    avio_wb32(pb, track->enc->width);
    /* values below are based on samples created with quicktime and avid codecs */
    if (track->vos_data[5] & 2) { // interlaced
        avio_wb32(pb, track->enc->height / 2);
        avio_wb32(pb, 2); /* unknown */
        avio_wb32(pb, 0); /* unknown */
        avio_wb32(pb, 4); /* unknown */
    } else {
        avio_wb32(pb, track->enc->height);
        avio_wb32(pb, 1); /* unknown */
        avio_wb32(pb, 0); /* unknown */
        if (track->enc->height == 1080)
            avio_wb32(pb, 5); /* unknown */
        else
            avio_wb32(pb, 6); /* unknown */
    }
    /* padding */
    for (i = 0; i < 10; i++)
        avio_wb64(pb, 0);

    /* extra padding for stsd needed */
    avio_wb32(pb, 0);
    return 0;
}

static int mp4_get_codec_tag(AVFormatContext *s, MOVTrack *track)
{
    int tag = track->enc->codec_tag;

    if (!ff_codec_get_tag(ff_mp4_obj_type, track->enc->codec_id))
        return 0;

    if      (track->enc->codec_id == AV_CODEC_ID_H264)      tag = MKTAG('a','v','c','1');
    else if (track->enc->codec_id == AV_CODEC_ID_AC3)       tag = MKTAG('a','c','-','3');
    else if (track->enc->codec_id == AV_CODEC_ID_DIRAC)     tag = MKTAG('d','r','a','c');
    else if (track->enc->codec_id == AV_CODEC_ID_MOV_TEXT)  tag = MKTAG('t','x','3','g');
    else if (track->enc->codec_id == AV_CODEC_ID_VC1)       tag = MKTAG('v','c','-','1');
    else if (track->enc->codec_type == AVMEDIA_TYPE_VIDEO)  tag = MKTAG('m','p','4','v');
    else if (track->enc->codec_type == AVMEDIA_TYPE_AUDIO)  tag = MKTAG('m','p','4','a');

    return tag;
}

static const AVCodecTag codec_ipod_tags[] = {
    { AV_CODEC_ID_H264,     MKTAG('a','v','c','1') },
    { AV_CODEC_ID_MPEG4,    MKTAG('m','p','4','v') },
    { AV_CODEC_ID_AAC,      MKTAG('m','p','4','a') },
    { AV_CODEC_ID_ALAC,     MKTAG('a','l','a','c') },
    { AV_CODEC_ID_AC3,      MKTAG('a','c','-','3') },
    { AV_CODEC_ID_MOV_TEXT, MKTAG('t','x','3','g') },
    { AV_CODEC_ID_MOV_TEXT, MKTAG('t','e','x','t') },
    { AV_CODEC_ID_NONE, 0 },
};

static int ipod_get_codec_tag(AVFormatContext *s, MOVTrack *track)
{
    int tag = track->enc->codec_tag;

    // keep original tag for subs, ipod supports both formats
    if (!(track->enc->codec_type == AVMEDIA_TYPE_SUBTITLE &&
          (tag == MKTAG('t', 'x', '3', 'g') ||
           tag == MKTAG('t', 'e', 'x', 't'))))
        tag = ff_codec_get_tag(codec_ipod_tags, track->enc->codec_id);

    if (!av_match_ext(s->filename, "m4a") && !av_match_ext(s->filename, "m4v"))
        av_log(s, AV_LOG_WARNING, "Warning, extension is not .m4a nor .m4v "
               "Quicktime/Ipod might not play the file\n");

    return tag;
}

static int mov_get_dv_codec_tag(AVFormatContext *s, MOVTrack *track)
{
    int tag;

    if (track->enc->width == 720) { /* SD */
        if (track->enc->height == 480) { /* NTSC */
            if  (track->enc->pix_fmt == AV_PIX_FMT_YUV422P) tag = MKTAG('d','v','5','n');
            else                                            tag = MKTAG('d','v','c',' ');
       }else if (track->enc->pix_fmt == AV_PIX_FMT_YUV422P) tag = MKTAG('d','v','5','p');
        else if (track->enc->pix_fmt == AV_PIX_FMT_YUV420P) tag = MKTAG('d','v','c','p');
        else                                                tag = MKTAG('d','v','p','p');
    } else if (track->enc->height == 720) { /* HD 720 line */
        if  (track->enc->time_base.den == 50)               tag = MKTAG('d','v','h','q');
        else                                                tag = MKTAG('d','v','h','p');
    } else if (track->enc->height == 1080) { /* HD 1080 line */
        if  (track->enc->time_base.den == 25)               tag = MKTAG('d','v','h','5');
        else                                                tag = MKTAG('d','v','h','6');
    } else {
        av_log(s, AV_LOG_ERROR, "unsupported height for dv codec\n");
        return 0;
    }

    return tag;
}

static const struct {
    enum AVPixelFormat pix_fmt;
    uint32_t tag;
    unsigned bps;
} mov_pix_fmt_tags[] = {
    { AV_PIX_FMT_YUYV422, MKTAG('y','u','v','2'),  0 },
    { AV_PIX_FMT_YUYV422, MKTAG('y','u','v','s'),  0 },
    { AV_PIX_FMT_UYVY422, MKTAG('2','v','u','y'),  0 },
    { AV_PIX_FMT_RGB555BE,MKTAG('r','a','w',' '), 16 },
    { AV_PIX_FMT_RGB555LE,MKTAG('L','5','5','5'), 16 },
    { AV_PIX_FMT_RGB565LE,MKTAG('L','5','6','5'), 16 },
    { AV_PIX_FMT_RGB565BE,MKTAG('B','5','6','5'), 16 },
    { AV_PIX_FMT_GRAY16BE,MKTAG('b','1','6','g'), 16 },
    { AV_PIX_FMT_RGB24,   MKTAG('r','a','w',' '), 24 },
    { AV_PIX_FMT_BGR24,   MKTAG('2','4','B','G'), 24 },
    { AV_PIX_FMT_ARGB,    MKTAG('r','a','w',' '), 32 },
    { AV_PIX_FMT_BGRA,    MKTAG('B','G','R','A'), 32 },
    { AV_PIX_FMT_RGBA,    MKTAG('R','G','B','A'), 32 },
    { AV_PIX_FMT_ABGR,    MKTAG('A','B','G','R'), 32 },
    { AV_PIX_FMT_RGB48BE, MKTAG('b','4','8','r'), 48 },
};

static int mov_get_rawvideo_codec_tag(AVFormatContext *s, MOVTrack *track)
{
    int tag = track->enc->codec_tag;
    int i;

    for (i = 0; i < FF_ARRAY_ELEMS(mov_pix_fmt_tags); i++) {
        if (track->enc->pix_fmt == mov_pix_fmt_tags[i].pix_fmt) {
            tag = mov_pix_fmt_tags[i].tag;
            track->enc->bits_per_coded_sample = mov_pix_fmt_tags[i].bps;
            if (track->enc->codec_tag == mov_pix_fmt_tags[i].tag)
                break;
        }
    }

    return tag;
}

static int mov_get_codec_tag(AVFormatContext *s, MOVTrack *track)
{
    int tag = track->enc->codec_tag;

    if (!tag || (track->enc->strict_std_compliance >= FF_COMPLIANCE_NORMAL &&
                 (track->enc->codec_id == AV_CODEC_ID_DVVIDEO ||
                  track->enc->codec_id == AV_CODEC_ID_RAWVIDEO ||
                  track->enc->codec_id == AV_CODEC_ID_H263 ||
                  av_get_bits_per_sample(track->enc->codec_id)))) { // pcm audio
        if (track->enc->codec_id == AV_CODEC_ID_DVVIDEO)
            tag = mov_get_dv_codec_tag(s, track);
        else if (track->enc->codec_id == AV_CODEC_ID_RAWVIDEO)
            tag = mov_get_rawvideo_codec_tag(s, track);
        else if (track->enc->codec_type == AVMEDIA_TYPE_VIDEO) {
            tag = ff_codec_get_tag(ff_codec_movvideo_tags, track->enc->codec_id);
            if (!tag) { // if no mac fcc found, try with Microsoft tags
                tag = ff_codec_get_tag(ff_codec_bmp_tags, track->enc->codec_id);
                if (tag)
                    av_log(s, AV_LOG_WARNING, "Using MS style video codec tag, "
                           "the file may be unplayable!\n");
            }
        } else if (track->enc->codec_type == AVMEDIA_TYPE_AUDIO) {
            tag = ff_codec_get_tag(ff_codec_movaudio_tags, track->enc->codec_id);
            if (!tag) { // if no mac fcc found, try with Microsoft tags
                int ms_tag = ff_codec_get_tag(ff_codec_wav_tags, track->enc->codec_id);
                if (ms_tag) {
                    tag = MKTAG('m', 's', ((ms_tag >> 8) & 0xff), (ms_tag & 0xff));
                    av_log(s, AV_LOG_WARNING, "Using MS style audio codec tag, "
                           "the file may be unplayable!\n");
                }
            }
        } else if (track->enc->codec_type == AVMEDIA_TYPE_SUBTITLE)
            tag = ff_codec_get_tag(ff_codec_movsubtitle_tags, track->enc->codec_id);
    }

    return tag;
}

static const AVCodecTag codec_3gp_tags[] = {
    { AV_CODEC_ID_H263,     MKTAG('s','2','6','3') },
    { AV_CODEC_ID_H264,     MKTAG('a','v','c','1') },
    { AV_CODEC_ID_MPEG4,    MKTAG('m','p','4','v') },
    { AV_CODEC_ID_AAC,      MKTAG('m','p','4','a') },
    { AV_CODEC_ID_AMR_NB,   MKTAG('s','a','m','r') },
    { AV_CODEC_ID_AMR_WB,   MKTAG('s','a','w','b') },
    { AV_CODEC_ID_MOV_TEXT, MKTAG('t','x','3','g') },
    { AV_CODEC_ID_NONE, 0 },
};

static const AVCodecTag codec_f4v_tags[] = { // XXX: add GIF/PNG/JPEG?
    { AV_CODEC_ID_MP3,    MKTAG('.','m','p','3') },
    { AV_CODEC_ID_AAC,    MKTAG('m','p','4','a') },
    { AV_CODEC_ID_H264,   MKTAG('a','v','c','1') },
    { AV_CODEC_ID_VP6F,   MKTAG('V','P','6','F') },
    { AV_CODEC_ID_NONE, 0 },
};

static int mov_find_codec_tag(AVFormatContext *s, MOVTrack *track)
{
    int tag;

    if (track->mode == MODE_MP4 || track->mode == MODE_PSP)
        tag = mp4_get_codec_tag(s, track);
    else if (track->mode == MODE_ISM) {
        tag = mp4_get_codec_tag(s, track);
        if (!tag && track->enc->codec_id == AV_CODEC_ID_WMAPRO)
            tag = MKTAG('w', 'm', 'a', ' ');
    } else if (track->mode == MODE_IPOD)
        tag = ipod_get_codec_tag(s, track);
    else if (track->mode & MODE_3GP)
        tag = ff_codec_get_tag(codec_3gp_tags, track->enc->codec_id);
    else if (track->mode & MODE_F4V)
        tag = ff_codec_get_tag(codec_f4v_tags, track->enc->codec_id);
    else
        tag = mov_get_codec_tag(s, track);

    return tag;
}

/** Write uuid atom.
 * Needed to make file play in iPods running newest firmware
 * goes after avcC atom in moov.trak.mdia.minf.stbl.stsd.avc1
 */
static int mov_write_uuid_tag_ipod(AVIOContext *pb)
{
    avio_wb32(pb, 28);
    ffio_wfourcc(pb, "uuid");
    avio_wb32(pb, 0x6b6840f2);
    avio_wb32(pb, 0x5f244fc5);
    avio_wb32(pb, 0xba39a51b);
    avio_wb32(pb, 0xcf0323f3);
    avio_wb32(pb, 0x0);
    return 28;
}

static const uint16_t fiel_data[] = {
    0x0000, 0x0100, 0x0201, 0x0206, 0x0209, 0x020e
};

static int mov_write_fiel_tag(AVIOContext *pb, MOVTrack *track)
{
    unsigned mov_field_order = 0;
    if (track->enc->field_order < FF_ARRAY_ELEMS(fiel_data))
        mov_field_order = fiel_data[track->enc->field_order];
    else
        return 0;
    avio_wb32(pb, 10);
    ffio_wfourcc(pb, "fiel");
    avio_wb16(pb, mov_field_order);
    return 10;
}

static int mov_write_subtitle_tag(AVIOContext *pb, MOVTrack *track)
{
    int64_t pos = avio_tell(pb);
    avio_wb32(pb, 0);    /* size */
    avio_wl32(pb, track->tag); // store it byteswapped
    avio_wb32(pb, 0);    /* Reserved */
    avio_wb16(pb, 0);    /* Reserved */
    avio_wb16(pb, 1);    /* Data-reference index */

    if (track->enc->extradata_size)
        avio_write(pb, track->enc->extradata, track->enc->extradata_size);

    return update_size(pb, pos);
}

static int mov_write_pasp_tag(AVIOContext *pb, MOVTrack *track)
{
    AVRational sar;
    av_reduce(&sar.num, &sar.den, track->enc->sample_aspect_ratio.num,
              track->enc->sample_aspect_ratio.den, INT_MAX);

    avio_wb32(pb, 16);
    ffio_wfourcc(pb, "pasp");
    avio_wb32(pb, sar.num);
    avio_wb32(pb, sar.den);
    return 16;
}

static int mov_write_video_tag(AVIOContext *pb, MOVTrack *track)
{
    int64_t pos = avio_tell(pb);
    char compressor_name[32] = { 0 };

    avio_wb32(pb, 0); /* size */
    avio_wl32(pb, track->tag); // store it byteswapped
    avio_wb32(pb, 0); /* Reserved */
    avio_wb16(pb, 0); /* Reserved */
    avio_wb16(pb, 1); /* Data-reference index */

    avio_wb16(pb, 0); /* Codec stream version */
    avio_wb16(pb, 0); /* Codec stream revision (=0) */
    if (track->mode == MODE_MOV) {
        ffio_wfourcc(pb, "FFMP"); /* Vendor */
        if (track->enc->codec_id == AV_CODEC_ID_RAWVIDEO) {
            avio_wb32(pb, 0); /* Temporal Quality */
            avio_wb32(pb, 0x400); /* Spatial Quality = lossless*/
        } else {
            avio_wb32(pb, 0x200); /* Temporal Quality = normal */
            avio_wb32(pb, 0x200); /* Spatial Quality = normal */
        }
    } else {
        avio_wb32(pb, 0); /* Reserved */
        avio_wb32(pb, 0); /* Reserved */
        avio_wb32(pb, 0); /* Reserved */
    }
    avio_wb16(pb, track->enc->width); /* Video width */
    avio_wb16(pb, track->height); /* Video height */
    avio_wb32(pb, 0x00480000); /* Horizontal resolution 72dpi */
    avio_wb32(pb, 0x00480000); /* Vertical resolution 72dpi */
    avio_wb32(pb, 0); /* Data size (= 0) */
    avio_wb16(pb, 1); /* Frame count (= 1) */

    /* FIXME not sure, ISO 14496-1 draft where it shall be set to 0 */
    if (track->mode == MODE_MOV && track->enc->codec && track->enc->codec->name)
        av_strlcpy(compressor_name, track->enc->codec->name, 32);
    avio_w8(pb, strlen(compressor_name));
    avio_write(pb, compressor_name, 31);

    if (track->mode == MODE_MOV && track->enc->bits_per_coded_sample)
        avio_wb16(pb, track->enc->bits_per_coded_sample);
    else
        avio_wb16(pb, 0x18); /* Reserved */
    avio_wb16(pb, 0xffff); /* Reserved */
    if (track->tag == MKTAG('m','p','4','v'))
        mov_write_esds_tag(pb, track);
    else if (track->enc->codec_id == AV_CODEC_ID_H263)
        mov_write_d263_tag(pb);
    else if (track->enc->codec_id == AV_CODEC_ID_AVUI ||
            track->enc->codec_id == AV_CODEC_ID_SVQ3) {
        mov_write_extradata_tag(pb, track);
        avio_wb32(pb, 0);
    } else if (track->enc->codec_id == AV_CODEC_ID_DNXHD)
        mov_write_avid_tag(pb, track);
    else if (track->enc->codec_id == AV_CODEC_ID_H264) {
        mov_write_avcc_tag(pb, track);
        if (track->mode == MODE_IPOD)
            mov_write_uuid_tag_ipod(pb);
    } else if (track->enc->codec_id == AV_CODEC_ID_VC1 && track->vos_len > 0)
        mov_write_dvc1_tag(pb, track);
    else if (track->vos_len > 0)
        mov_write_glbl_tag(pb, track);

    if (track->enc->codec_id != AV_CODEC_ID_H264 &&
        track->enc->codec_id != AV_CODEC_ID_MPEG4 &&
        track->enc->codec_id != AV_CODEC_ID_DNXHD)
        if (track->enc->field_order != AV_FIELD_UNKNOWN)
            mov_write_fiel_tag(pb, track);

    if (track->enc->sample_aspect_ratio.den && track->enc->sample_aspect_ratio.num &&
        track->enc->sample_aspect_ratio.den != track->enc->sample_aspect_ratio.num) {
        mov_write_pasp_tag(pb, track);
    }

    return update_size(pb, pos);
}

static int mov_write_rtp_tag(AVIOContext *pb, MOVTrack *track)
{
    int64_t pos = avio_tell(pb);
    avio_wb32(pb, 0); /* size */
    ffio_wfourcc(pb, "rtp ");
    avio_wb32(pb, 0); /* Reserved */
    avio_wb16(pb, 0); /* Reserved */
    avio_wb16(pb, 1); /* Data-reference index */

    avio_wb16(pb, 1); /* Hint track version */
    avio_wb16(pb, 1); /* Highest compatible version */
    avio_wb32(pb, track->max_packet_size); /* Max packet size */

    avio_wb32(pb, 12); /* size */
    ffio_wfourcc(pb, "tims");
    avio_wb32(pb, track->timescale);

    return update_size(pb, pos);
}

static int mov_write_tmcd_tag(AVIOContext *pb, MOVTrack *track)
{
    int64_t pos = avio_tell(pb);
#if 1
    int frame_duration = av_rescale(track->timescale, track->enc->time_base.num, track->enc->time_base.den);
    int nb_frames = 1.0/av_q2d(track->enc->time_base) + 0.5;

    if (nb_frames > 255) {
        av_log(NULL, AV_LOG_ERROR, "fps %d is too large\n", nb_frames);
        return AVERROR(EINVAL);
    }

    avio_wb32(pb, 0); /* size */
    ffio_wfourcc(pb, "tmcd");               /* Data format */
    avio_wb32(pb, 0);                       /* Reserved */
    avio_wb32(pb, 1);                       /* Data reference index */
    avio_wb32(pb, 0);                       /* Flags */
    avio_wb32(pb, track->timecode_flags);   /* Flags (timecode) */
    avio_wb32(pb, track->timescale);        /* Timescale */
    avio_wb32(pb, frame_duration);          /* Frame duration */
    avio_w8(pb, nb_frames);                 /* Number of frames */
    avio_wb24(pb, 0);                       /* Reserved */
    /* TODO: source reference string */
#else

    avio_wb32(pb, 0); /* size */
    ffio_wfourcc(pb, "tmcd");               /* Data format */
    avio_wb32(pb, 0);                       /* Reserved */
    avio_wb32(pb, 1);                       /* Data reference index */
    if (track->enc->extradata_size)
        avio_write(pb, track->enc->extradata, track->enc->extradata_size);
#endif
    return update_size(pb, pos);
}

static int mov_write_stsd_tag(AVIOContext *pb, MOVTrack *track)
{
    int64_t pos = avio_tell(pb);
    avio_wb32(pb, 0); /* size */
    ffio_wfourcc(pb, "stsd");
    avio_wb32(pb, 0); /* version & flags */
    avio_wb32(pb, 1); /* entry count */
    if (track->enc->codec_type == AVMEDIA_TYPE_VIDEO)
        mov_write_video_tag(pb, track);
    else if (track->enc->codec_type == AVMEDIA_TYPE_AUDIO)
        mov_write_audio_tag(pb, track);
    else if (track->enc->codec_type == AVMEDIA_TYPE_SUBTITLE)
        mov_write_subtitle_tag(pb, track);
    else if (track->enc->codec_tag == MKTAG('r','t','p',' '))
        mov_write_rtp_tag(pb, track);
    else if (track->enc->codec_tag == MKTAG('t','m','c','d'))
        mov_write_tmcd_tag(pb, track);
    return update_size(pb, pos);
}

static int mov_write_ctts_tag(AVIOContext *pb, MOVTrack *track)
{
    MOVStts *ctts_entries;
    uint32_t entries = 0;
    uint32_t atom_size;
    int i;

    ctts_entries = av_malloc((track->entry + 1) * sizeof(*ctts_entries)); /* worst case */
    ctts_entries[0].count = 1;
    ctts_entries[0].duration = track->cluster[0].cts;
    for (i = 1; i < track->entry; i++) {
        if (track->cluster[i].cts == ctts_entries[entries].duration) {
            ctts_entries[entries].count++; /* compress */
        } else {
            entries++;
            ctts_entries[entries].duration = track->cluster[i].cts;
            ctts_entries[entries].count = 1;
        }
    }
    entries++; /* last one */
    atom_size = 16 + (entries * 8);
    avio_wb32(pb, atom_size); /* size */
    ffio_wfourcc(pb, "ctts");
    avio_wb32(pb, 0); /* version & flags */
    avio_wb32(pb, entries); /* entry count */
    for (i = 0; i < entries; i++) {
        avio_wb32(pb, ctts_entries[i].count);
        avio_wb32(pb, ctts_entries[i].duration);
    }
    av_free(ctts_entries);
    return atom_size;
}

/* Time to sample atom */
static int mov_write_stts_tag(AVIOContext *pb, MOVTrack *track)
{
    MOVStts *stts_entries;
    uint32_t entries = -1;
    uint32_t atom_size;
    int i;

    if (track->enc->codec_type == AVMEDIA_TYPE_AUDIO && !track->audio_vbr) {
        stts_entries = av_malloc(sizeof(*stts_entries)); /* one entry */
        stts_entries[0].count = track->sample_count;
        stts_entries[0].duration = 1;
        entries = 1;
    } else {
        stts_entries = track->entry ?
                       av_malloc(track->entry * sizeof(*stts_entries)) : /* worst case */
                       NULL;
        for (i = 0; i < track->entry; i++) {
            int duration = get_cluster_duration(track, i);
            if (i && duration == stts_entries[entries].duration) {
                stts_entries[entries].count++; /* compress */
            } else {
                entries++;
                stts_entries[entries].duration = duration;
                stts_entries[entries].count = 1;
            }
        }
        entries++; /* last one */
    }
    atom_size = 16 + (entries * 8);
    avio_wb32(pb, atom_size); /* size */
    ffio_wfourcc(pb, "stts");
    avio_wb32(pb, 0); /* version & flags */
    avio_wb32(pb, entries); /* entry count */
    for (i = 0; i < entries; i++) {
        avio_wb32(pb, stts_entries[i].count);
        avio_wb32(pb, stts_entries[i].duration);
    }
    av_free(stts_entries);
    return atom_size;
}

static int mov_write_dref_tag(AVIOContext *pb)
{
    avio_wb32(pb, 28); /* size */
    ffio_wfourcc(pb, "dref");
    avio_wb32(pb, 0); /* version & flags */
    avio_wb32(pb, 1); /* entry count */

    avio_wb32(pb, 0xc); /* size */
    //FIXME add the alis and rsrc atom
    ffio_wfourcc(pb, "url ");
    avio_wb32(pb, 1); /* version & flags */

    return 28;
}

static int mov_write_stbl_tag(AVIOContext *pb, MOVTrack *track)
{
    int64_t pos = avio_tell(pb);
    avio_wb32(pb, 0); /* size */
    ffio_wfourcc(pb, "stbl");
    mov_write_stsd_tag(pb, track);
    mov_write_stts_tag(pb, track);
    if ((track->enc->codec_type == AVMEDIA_TYPE_VIDEO ||
         track->enc->codec_tag == MKTAG('r','t','p',' ')) &&
        track->has_keyframes && track->has_keyframes < track->entry)
        mov_write_stss_tag(pb, track, MOV_SYNC_SAMPLE);
    if (track->mode == MODE_MOV && track->flags & MOV_TRACK_STPS)
        mov_write_stss_tag(pb, track, MOV_PARTIAL_SYNC_SAMPLE);
    if (track->enc->codec_type == AVMEDIA_TYPE_VIDEO &&
        track->flags & MOV_TRACK_CTTS)
        mov_write_ctts_tag(pb, track);
    mov_write_stsc_tag(pb, track);
    mov_write_stsz_tag(pb, track);
    mov_write_stco_tag(pb, track);
    return update_size(pb, pos);
}

static int mov_write_dinf_tag(AVIOContext *pb)
{
    int64_t pos = avio_tell(pb);
    avio_wb32(pb, 0); /* size */
    ffio_wfourcc(pb, "dinf");
    mov_write_dref_tag(pb);
    return update_size(pb, pos);
}

static int mov_write_nmhd_tag(AVIOContext *pb)
{
    avio_wb32(pb, 12);
    ffio_wfourcc(pb, "nmhd");
    avio_wb32(pb, 0);
    return 12;
}

static int mov_write_tcmi_tag(AVIOContext *pb, MOVTrack *track)
{
    int64_t pos = avio_tell(pb);
    const char *font = "Lucida Grande";
    avio_wb32(pb, 0);                   /* size */
    ffio_wfourcc(pb, "tcmi");           /* timecode media information atom */
    avio_wb32(pb, 0);                   /* version & flags */
    avio_wb16(pb, 0);                   /* text font */
    avio_wb16(pb, 0);                   /* text face */
    avio_wb16(pb, 12);                  /* text size */
    avio_wb16(pb, 0);                   /* (unknown, not in the QT specs...) */
    avio_wb16(pb, 0x0000);              /* text color (red) */
    avio_wb16(pb, 0x0000);              /* text color (green) */
    avio_wb16(pb, 0x0000);              /* text color (blue) */
    avio_wb16(pb, 0xffff);              /* background color (red) */
    avio_wb16(pb, 0xffff);              /* background color (green) */
    avio_wb16(pb, 0xffff);              /* background color (blue) */
    avio_w8(pb, strlen(font));          /* font len (part of the pascal string) */
    avio_write(pb, font, strlen(font)); /* font name */
    return update_size(pb, pos);
}

static int mov_write_gmhd_tag(AVIOContext *pb, MOVTrack *track)
{
    int64_t pos = avio_tell(pb);
    avio_wb32(pb, 0);      /* size */
    ffio_wfourcc(pb, "gmhd");
    avio_wb32(pb, 0x18);   /* gmin size */
    ffio_wfourcc(pb, "gmin");/* generic media info */
    avio_wb32(pb, 0);      /* version & flags */
    avio_wb16(pb, 0x40);   /* graphics mode = */
    avio_wb16(pb, 0x8000); /* opColor (r?) */
    avio_wb16(pb, 0x8000); /* opColor (g?) */
    avio_wb16(pb, 0x8000); /* opColor (b?) */
    avio_wb16(pb, 0);      /* balance */
    avio_wb16(pb, 0);      /* reserved */

    /*
     * This special text atom is required for
     * Apple Quicktime chapters. The contents
     * don't appear to be documented, so the
     * bytes are copied verbatim.
     */
    if (track->tag != MKTAG('c','6','0','8')) {
    avio_wb32(pb, 0x2C);   /* size */
    ffio_wfourcc(pb, "text");
    avio_wb16(pb, 0x01);
    avio_wb32(pb, 0x00);
    avio_wb32(pb, 0x00);
    avio_wb32(pb, 0x00);
    avio_wb32(pb, 0x01);
    avio_wb32(pb, 0x00);
    avio_wb32(pb, 0x00);
    avio_wb32(pb, 0x00);
    avio_wb32(pb, 0x00004000);
    avio_wb16(pb, 0x0000);
    }

    if (track->enc->codec_tag == MKTAG('t','m','c','d')) {
        int64_t tmcd_pos = avio_tell(pb);
        avio_wb32(pb, 0); /* size */
        ffio_wfourcc(pb, "tmcd");
        mov_write_tcmi_tag(pb, track);
        update_size(pb, tmcd_pos);
    }
    return update_size(pb, pos);
}

static int mov_write_smhd_tag(AVIOContext *pb)
{
    avio_wb32(pb, 16); /* size */
    ffio_wfourcc(pb, "smhd");
    avio_wb32(pb, 0); /* version & flags */
    avio_wb16(pb, 0); /* reserved (balance, normally = 0) */
    avio_wb16(pb, 0); /* reserved */
    return 16;
}

static int mov_write_vmhd_tag(AVIOContext *pb)
{
    avio_wb32(pb, 0x14); /* size (always 0x14) */
    ffio_wfourcc(pb, "vmhd");
    avio_wb32(pb, 0x01); /* version & flags */
    avio_wb64(pb, 0); /* reserved (graphics mode = copy) */
    return 0x14;
}

static int mov_write_hdlr_tag(AVIOContext *pb, MOVTrack *track)
{
    const char *hdlr, *descr = NULL, *hdlr_type = NULL;
    int64_t pos = avio_tell(pb);

    hdlr      = "dhlr";
    hdlr_type = "url ";
    descr     = "DataHandler";

    if (track) {
        hdlr = (track->mode == MODE_MOV) ? "mhlr" : "\0\0\0\0";
        if (track->enc->codec_type == AVMEDIA_TYPE_VIDEO) {
            hdlr_type = "vide";
            descr     = "VideoHandler";
        } else if (track->enc->codec_type == AVMEDIA_TYPE_AUDIO) {
            hdlr_type = "soun";
            descr     = "SoundHandler";
        } else if (track->enc->codec_type == AVMEDIA_TYPE_SUBTITLE) {
            if (track->tag == MKTAG('c','6','0','8')) {
                hdlr_type = "clcp";
                descr = "ClosedCaptionHandler";
            } else {
            if (track->tag == MKTAG('t','x','3','g')) hdlr_type = "sbtl";
            else                                      hdlr_type = "text";
            descr = "SubtitleHandler";
            }
        } else if (track->enc->codec_tag == MKTAG('r','t','p',' ')) {
            hdlr_type = "hint";
            descr     = "HintHandler";
        } else if (track->enc->codec_tag == MKTAG('t','m','c','d')) {
            hdlr_type = "tmcd";
            descr = "TimeCodeHandler";
        } else {
            char tag_buf[32];
            av_get_codec_tag_string(tag_buf, sizeof(tag_buf),
                                    track->enc->codec_tag);

            av_log(track->enc, AV_LOG_WARNING,
                   "Unknown hldr_type for %s / 0x%04X, writing dummy values\n",
                   tag_buf, track->enc->codec_tag);
        }
    }

    avio_wb32(pb, 0); /* size */
    ffio_wfourcc(pb, "hdlr");
    avio_wb32(pb, 0); /* Version & flags */
    avio_write(pb, hdlr, 4); /* handler */
    ffio_wfourcc(pb, hdlr_type); /* handler type */
    avio_wb32(pb, 0); /* reserved */
    avio_wb32(pb, 0); /* reserved */
    avio_wb32(pb, 0); /* reserved */
    if (!track || track->mode == MODE_MOV)
        avio_w8(pb, strlen(descr)); /* pascal string */
    avio_write(pb, descr, strlen(descr)); /* handler description */
    if (track && track->mode != MODE_MOV)
        avio_w8(pb, 0); /* c string */
    return update_size(pb, pos);
}

static int mov_write_hmhd_tag(AVIOContext *pb)
{
    /* This atom must be present, but leaving the values at zero
     * seems harmless. */
    avio_wb32(pb, 28); /* size */
    ffio_wfourcc(pb, "hmhd");
    avio_wb32(pb, 0); /* version, flags */
    avio_wb16(pb, 0); /* maxPDUsize */
    avio_wb16(pb, 0); /* avgPDUsize */
    avio_wb32(pb, 0); /* maxbitrate */
    avio_wb32(pb, 0); /* avgbitrate */
    avio_wb32(pb, 0); /* reserved */
    return 28;
}

static int mov_write_minf_tag(AVIOContext *pb, MOVTrack *track)
{
    int64_t pos = avio_tell(pb);
    avio_wb32(pb, 0); /* size */
    ffio_wfourcc(pb, "minf");
    if (track->enc->codec_type == AVMEDIA_TYPE_VIDEO)
        mov_write_vmhd_tag(pb);
    else if (track->enc->codec_type == AVMEDIA_TYPE_AUDIO)
        mov_write_smhd_tag(pb);
    else if (track->enc->codec_type == AVMEDIA_TYPE_SUBTITLE) {
        if (track->tag == MKTAG('t','e','x','t') || track->tag == MKTAG('c','6','0','8')) {
            mov_write_gmhd_tag(pb, track);
        } else {
            mov_write_nmhd_tag(pb);
        }
    } else if (track->tag == MKTAG('r','t','p',' ')) {
        mov_write_hmhd_tag(pb);
    } else if (track->tag == MKTAG('t','m','c','d')) {
        mov_write_gmhd_tag(pb, track);
    }
    if (track->mode == MODE_MOV) /* FIXME: Why do it for MODE_MOV only ? */
        mov_write_hdlr_tag(pb, NULL);
    mov_write_dinf_tag(pb);
    mov_write_stbl_tag(pb, track);
    return update_size(pb, pos);
}

static int mov_write_mdhd_tag(AVIOContext *pb, MOVTrack *track)
{
    int version = track->track_duration < INT32_MAX ? 0 : 1;

    if (track->mode == MODE_ISM)
        version = 1;

    (version == 1) ? avio_wb32(pb, 44) : avio_wb32(pb, 32); /* size */
    ffio_wfourcc(pb, "mdhd");
    avio_w8(pb, version);
    avio_wb24(pb, 0); /* flags */
    if (version == 1) {
        avio_wb64(pb, track->time);
        avio_wb64(pb, track->time);
    } else {
        avio_wb32(pb, track->time); /* creation time */
        avio_wb32(pb, track->time); /* modification time */
    }
    avio_wb32(pb, track->timescale); /* time scale (sample rate for audio) */
    if (!track->entry)
        (version == 1) ? avio_wb64(pb, UINT64_C(0xffffffffffffffff)) : avio_wb32(pb, 0xffffffff);
    else
        (version == 1) ? avio_wb64(pb, track->track_duration) : avio_wb32(pb, track->track_duration); /* duration */
    avio_wb16(pb, track->language); /* language */
    avio_wb16(pb, 0); /* reserved (quality) */

    if (version != 0 && track->mode == MODE_MOV) {
        av_log(NULL, AV_LOG_ERROR,
               "FATAL error, file duration too long for timebase, this file will not be\n"
               "playable with quicktime. Choose a different timebase or a different\n"
               "container format\n");
    }

    return 32;
}

static int mov_write_mdia_tag(AVIOContext *pb, MOVTrack *track)
{
    int64_t pos = avio_tell(pb);
    avio_wb32(pb, 0); /* size */
    ffio_wfourcc(pb, "mdia");
    mov_write_mdhd_tag(pb, track);
    mov_write_hdlr_tag(pb, track);
    mov_write_minf_tag(pb, track);
    return update_size(pb, pos);
}

/* transformation matrix
     |a  b  u|
     |c  d  v|
     |tx ty w| */
static void write_matrix(AVIOContext *pb, int16_t a, int16_t b, int16_t c,
                         int16_t d, int16_t tx, int16_t ty)
{
    avio_wb32(pb, a << 16);  /* 16.16 format */
    avio_wb32(pb, b << 16);  /* 16.16 format */
    avio_wb32(pb, 0);        /* u in 2.30 format */
    avio_wb32(pb, c << 16);  /* 16.16 format */
    avio_wb32(pb, d << 16);  /* 16.16 format */
    avio_wb32(pb, 0);        /* v in 2.30 format */
    avio_wb32(pb, tx << 16); /* 16.16 format */
    avio_wb32(pb, ty << 16); /* 16.16 format */
    avio_wb32(pb, 1 << 30);  /* w in 2.30 format */
}

static int mov_write_tkhd_tag(AVIOContext *pb, MOVTrack *track, AVStream *st)
{
    int64_t duration = av_rescale_rnd(track->track_duration, MOV_TIMESCALE,
                                      track->timescale, AV_ROUND_UP);
    int version = duration < INT32_MAX ? 0 : 1;
    int rotation = 0;

    if (track->mode == MODE_ISM)
        version = 1;

    (version == 1) ? avio_wb32(pb, 104) : avio_wb32(pb, 92); /* size */
    ffio_wfourcc(pb, "tkhd");
    avio_w8(pb, version);
    avio_wb24(pb, (track->flags & MOV_TRACK_ENABLED) ?
                  MOV_TKHD_FLAG_ENABLED | MOV_TKHD_FLAG_IN_MOVIE :
                  MOV_TKHD_FLAG_IN_MOVIE);
    if (version == 1) {
        avio_wb64(pb, track->time);
        avio_wb64(pb, track->time);
    } else {
        avio_wb32(pb, track->time); /* creation time */
        avio_wb32(pb, track->time); /* modification time */
    }
    avio_wb32(pb, track->track_id); /* track-id */
    avio_wb32(pb, 0); /* reserved */
    if (!track->entry)
        (version == 1) ? avio_wb64(pb, UINT64_C(0xffffffffffffffff)) : avio_wb32(pb, 0xffffffff);
    else
        (version == 1) ? avio_wb64(pb, duration) : avio_wb32(pb, duration);

    avio_wb32(pb, 0); /* reserved */
    avio_wb32(pb, 0); /* reserved */
    avio_wb16(pb, 0); /* layer */
    avio_wb16(pb, st ? st->codec->codec_type : 0); /* alternate group) */
    /* Volume, only for audio */
    if (track->enc->codec_type == AVMEDIA_TYPE_AUDIO)
        avio_wb16(pb, 0x0100);
    else
        avio_wb16(pb, 0);
    avio_wb16(pb, 0); /* reserved */

    /* Matrix structure */
    if (st && st->metadata) {
        AVDictionaryEntry *rot = av_dict_get(st->metadata, "rotate", NULL, 0);
        rotation = (rot && rot->value) ? atoi(rot->value) : 0;
    }
    if (rotation == 90) {
        write_matrix(pb,  0,  1, -1,  0, track->enc->height, 0);
    } else if (rotation == 180) {
        write_matrix(pb, -1,  0,  0, -1, track->enc->width, track->enc->height);
    } else if (rotation == 270) {
        write_matrix(pb,  0, -1,  1,  0, 0, track->enc->width);
    } else {
        write_matrix(pb,  1,  0,  0,  1, 0, 0);
    }
    /* Track width and height, for visual only */
    if (st && (track->enc->codec_type == AVMEDIA_TYPE_VIDEO ||
               track->enc->codec_type == AVMEDIA_TYPE_SUBTITLE)) {
        if (track->mode == MODE_MOV) {
            avio_wb32(pb, track->enc->width << 16);
            avio_wb32(pb, track->height << 16);
        } else {
            double sample_aspect_ratio = av_q2d(st->sample_aspect_ratio);
            if (!sample_aspect_ratio || track->height != track->enc->height)
                sample_aspect_ratio = 1;
            avio_wb32(pb, sample_aspect_ratio * track->enc->width * 0x10000);
            avio_wb32(pb, track->height * 0x10000);
        }
    } else {
        avio_wb32(pb, 0);
        avio_wb32(pb, 0);
    }
    return 0x5c;
}

static int mov_write_tapt_tag(AVIOContext *pb, MOVTrack *track)
{
    int32_t width = av_rescale(track->enc->sample_aspect_ratio.num, track->enc->width,
                               track->enc->sample_aspect_ratio.den);

    int64_t pos = avio_tell(pb);

    avio_wb32(pb, 0); /* size */
    ffio_wfourcc(pb, "tapt");

    avio_wb32(pb, 20);
    ffio_wfourcc(pb, "clef");
    avio_wb32(pb, 0);
    avio_wb32(pb, width << 16);
    avio_wb32(pb, track->enc->height << 16);

    avio_wb32(pb, 20);
    ffio_wfourcc(pb, "prof");
    avio_wb32(pb, 0);
    avio_wb32(pb, width << 16);
    avio_wb32(pb, track->enc->height << 16);

    avio_wb32(pb, 20);
    ffio_wfourcc(pb, "enof");
    avio_wb32(pb, 0);
    avio_wb32(pb, track->enc->width << 16);
    avio_wb32(pb, track->enc->height << 16);

    return update_size(pb, pos);
}

// This box seems important for the psp playback ... without it the movie seems to hang
static int mov_write_edts_tag(AVIOContext *pb, MOVTrack *track)
{
    int64_t duration = av_rescale_rnd(track->track_duration, MOV_TIMESCALE,
                                      track->timescale, AV_ROUND_UP);
    int version = duration < INT32_MAX ? 0 : 1;
    int entry_size, entry_count, size;
    int64_t delay, start_ct = track->cluster[0].cts;
    delay = av_rescale_rnd(track->cluster[0].dts + start_ct, MOV_TIMESCALE,
                           track->timescale, AV_ROUND_DOWN);
    version |= delay < INT32_MAX ? 0 : 1;

    entry_size = (version == 1) ? 20 : 12;
    entry_count = 1 + (delay > 0);
    size = 24 + entry_count * entry_size;

    /* write the atom data */
    avio_wb32(pb, size);
    ffio_wfourcc(pb, "edts");
    avio_wb32(pb, size - 8);
    ffio_wfourcc(pb, "elst");
    avio_w8(pb, version);
    avio_wb24(pb, 0); /* flags */

    avio_wb32(pb, entry_count);
    if (delay > 0) { /* add an empty edit to delay presentation */
        if (version == 1) {
            avio_wb64(pb, delay);
            avio_wb64(pb, -1);
        } else {
            avio_wb32(pb, delay);
            avio_wb32(pb, -1);
        }
        avio_wb32(pb, 0x00010000);
    } else {
        av_assert0(av_rescale_rnd(track->cluster[0].dts, MOV_TIMESCALE, track->timescale, AV_ROUND_DOWN) <= 0);
        start_ct  = -FFMIN(track->cluster[0].dts, 0); //FFMIN needed due to rounding
        duration += delay;
    }

    /* duration */
    if (version == 1) {
        avio_wb64(pb, duration);
        avio_wb64(pb, start_ct);
    } else {
        avio_wb32(pb, duration);
        avio_wb32(pb, start_ct);
    }
    avio_wb32(pb, 0x00010000);
    return size;
}

static int mov_write_tref_tag(AVIOContext *pb, MOVTrack *track)
{
    avio_wb32(pb, 20);   // size
    ffio_wfourcc(pb, "tref");
    avio_wb32(pb, 12);   // size (subatom)
    avio_wl32(pb, track->tref_tag);
    avio_wb32(pb, track->tref_id);
    return 20;
}

// goes at the end of each track!  ... Critical for PSP playback ("Incompatible data" without it)
static int mov_write_uuid_tag_psp(AVIOContext *pb, MOVTrack *mov)
{
    avio_wb32(pb, 0x34); /* size ... reports as 28 in mp4box! */
    ffio_wfourcc(pb, "uuid");
    ffio_wfourcc(pb, "USMT");
    avio_wb32(pb, 0x21d24fce);
    avio_wb32(pb, 0xbb88695c);
    avio_wb32(pb, 0xfac9c740);
    avio_wb32(pb, 0x1c);     // another size here!
    ffio_wfourcc(pb, "MTDT");
    avio_wb32(pb, 0x00010012);
    avio_wb32(pb, 0x0a);
    avio_wb32(pb, 0x55c40000);
    avio_wb32(pb, 0x1);
    avio_wb32(pb, 0x0);
    return 0x34;
}

static int mov_write_udta_sdp(AVIOContext *pb, MOVTrack *track)
{
    AVFormatContext *ctx = track->rtp_ctx;
    char buf[1000] = "";
    int len;

    ff_sdp_write_media(buf, sizeof(buf), ctx->streams[0], track->src_track,
                       NULL, NULL, 0, 0, ctx);
    av_strlcatf(buf, sizeof(buf), "a=control:streamid=%d\r\n", track->track_id);
    len = strlen(buf);

    avio_wb32(pb, len + 24);
    ffio_wfourcc(pb, "udta");
    avio_wb32(pb, len + 16);
    ffio_wfourcc(pb, "hnti");
    avio_wb32(pb, len + 8);
    ffio_wfourcc(pb, "sdp ");
    avio_write(pb, buf, len);
    return len + 24;
}

static int mov_write_trak_tag(AVIOContext *pb, MOVMuxContext *mov,
                              MOVTrack *track, AVStream *st)
{
    int64_t pos = avio_tell(pb);
    avio_wb32(pb, 0); /* size */
    ffio_wfourcc(pb, "trak");
    mov_write_tkhd_tag(pb, track, st);
    if (supports_edts(mov))
        mov_write_edts_tag(pb, track);  // PSP Movies and several other cases require edts box
    if (track->tref_tag)
        mov_write_tref_tag(pb, track);
    mov_write_mdia_tag(pb, track);
    if (track->mode == MODE_PSP)
        mov_write_uuid_tag_psp(pb, track); // PSP Movies require this uuid box
    if (track->tag == MKTAG('r','t','p',' '))
        mov_write_udta_sdp(pb, track);
    if (track->enc->codec_type == AVMEDIA_TYPE_VIDEO && track->mode == MODE_MOV) {
        double sample_aspect_ratio = av_q2d(st->sample_aspect_ratio);
        if (st->sample_aspect_ratio.num && 1.0 != sample_aspect_ratio)
            mov_write_tapt_tag(pb, track);
    }
    return update_size(pb, pos);
}

static int mov_write_iods_tag(AVIOContext *pb, MOVMuxContext *mov)
{
    int i, has_audio = 0, has_video = 0;
    int64_t pos = avio_tell(pb);
    int audio_profile = mov->iods_audio_profile;
    int video_profile = mov->iods_video_profile;
    for (i = 0; i < mov->nb_streams; i++) {
        if (mov->tracks[i].entry > 0) {
            has_audio |= mov->tracks[i].enc->codec_type == AVMEDIA_TYPE_AUDIO;
            has_video |= mov->tracks[i].enc->codec_type == AVMEDIA_TYPE_VIDEO;
        }
    }
    if (audio_profile < 0)
        audio_profile = 0xFF - has_audio;
    if (video_profile < 0)
        video_profile = 0xFF - has_video;
    avio_wb32(pb, 0x0); /* size */
    ffio_wfourcc(pb, "iods");
    avio_wb32(pb, 0);    /* version & flags */
    put_descr(pb, 0x10, 7);
    avio_wb16(pb, 0x004f);
    avio_w8(pb, 0xff);
    avio_w8(pb, 0xff);
    avio_w8(pb, audio_profile);
    avio_w8(pb, video_profile);
    avio_w8(pb, 0xff);
    return update_size(pb, pos);
}

static int mov_write_trex_tag(AVIOContext *pb, MOVTrack *track)
{
    avio_wb32(pb, 0x20); /* size */
    ffio_wfourcc(pb, "trex");
    avio_wb32(pb, 0);   /* version & flags */
    avio_wb32(pb, track->track_id); /* track ID */
    avio_wb32(pb, 1);   /* default sample description index */
    avio_wb32(pb, 0);   /* default sample duration */
    avio_wb32(pb, 0);   /* default sample size */
    avio_wb32(pb, 0);   /* default sample flags */
    return 0;
}

static int mov_write_mvex_tag(AVIOContext *pb, MOVMuxContext *mov)
{
    int64_t pos = avio_tell(pb);
    int i;
    avio_wb32(pb, 0x0); /* size */
    ffio_wfourcc(pb, "mvex");
    for (i = 0; i < mov->nb_streams; i++)
        mov_write_trex_tag(pb, &mov->tracks[i]);
    return update_size(pb, pos);
}

static int mov_write_mvhd_tag(AVIOContext *pb, MOVMuxContext *mov)
{
    int max_track_id = 1, i;
    int64_t max_track_len_temp, max_track_len = 0;
    int version;

    for (i = 0; i < mov->nb_streams; i++) {
        if (mov->tracks[i].entry > 0 && mov->tracks[i].timescale) {
            max_track_len_temp = av_rescale_rnd(mov->tracks[i].track_duration,
                                                MOV_TIMESCALE,
                                                mov->tracks[i].timescale,
                                                AV_ROUND_UP);
            if (max_track_len < max_track_len_temp)
                max_track_len = max_track_len_temp;
            if (max_track_id < mov->tracks[i].track_id)
                max_track_id = mov->tracks[i].track_id;
        }
    }

    version = max_track_len < UINT32_MAX ? 0 : 1;
    (version == 1) ? avio_wb32(pb, 120) : avio_wb32(pb, 108); /* size */
    ffio_wfourcc(pb, "mvhd");
    avio_w8(pb, version);
    avio_wb24(pb, 0); /* flags */
    if (version == 1) {
        avio_wb64(pb, mov->time);
        avio_wb64(pb, mov->time);
    } else {
        avio_wb32(pb, mov->time); /* creation time */
        avio_wb32(pb, mov->time); /* modification time */
    }
    avio_wb32(pb, MOV_TIMESCALE);
    (version == 1) ? avio_wb64(pb, max_track_len) : avio_wb32(pb, max_track_len); /* duration of longest track */

    avio_wb32(pb, 0x00010000); /* reserved (preferred rate) 1.0 = normal */
    avio_wb16(pb, 0x0100); /* reserved (preferred volume) 1.0 = normal */
    avio_wb16(pb, 0); /* reserved */
    avio_wb32(pb, 0); /* reserved */
    avio_wb32(pb, 0); /* reserved */

    /* Matrix structure */
    write_matrix(pb, 1, 0, 0, 1, 0, 0);

    avio_wb32(pb, 0); /* reserved (preview time) */
    avio_wb32(pb, 0); /* reserved (preview duration) */
    avio_wb32(pb, 0); /* reserved (poster time) */
    avio_wb32(pb, 0); /* reserved (selection time) */
    avio_wb32(pb, 0); /* reserved (selection duration) */
    avio_wb32(pb, 0); /* reserved (current time) */
    avio_wb32(pb, max_track_id + 1); /* Next track id */
    return 0x6c;
}

static int mov_write_itunes_hdlr_tag(AVIOContext *pb, MOVMuxContext *mov,
                                     AVFormatContext *s)
{
    avio_wb32(pb, 33); /* size */
    ffio_wfourcc(pb, "hdlr");
    avio_wb32(pb, 0);
    avio_wb32(pb, 0);
    ffio_wfourcc(pb, "mdir");
    ffio_wfourcc(pb, "appl");
    avio_wb32(pb, 0);
    avio_wb32(pb, 0);
    avio_w8(pb, 0);
    return 33;
}

/* helper function to write a data tag with the specified string as data */
static int mov_write_string_data_tag(AVIOContext *pb, const char *data, int lang, int long_style)
{
    if (long_style) {
        int size = 16 + strlen(data);
        avio_wb32(pb, size); /* size */
        ffio_wfourcc(pb, "data");
        avio_wb32(pb, 1);
        avio_wb32(pb, 0);
        avio_write(pb, data, strlen(data));
        return size;
    } else {
        if (!lang)
            lang = ff_mov_iso639_to_lang("und", 1);
        avio_wb16(pb, strlen(data)); /* string length */
        avio_wb16(pb, lang);
        avio_write(pb, data, strlen(data));
        return strlen(data) + 4;
    }
}

static int mov_write_string_tag(AVIOContext *pb, const char *name,
                                const char *value, int lang, int long_style)
{
    int size = 0;
    if (value && value[0]) {
        int64_t pos = avio_tell(pb);
        avio_wb32(pb, 0); /* size */
        ffio_wfourcc(pb, name);
        mov_write_string_data_tag(pb, value, lang, long_style);
        size = update_size(pb, pos);
    }
    return size;
}

static int mov_write_string_metadata(AVFormatContext *s, AVIOContext *pb,
                                     const char *name, const char *tag,
                                     int long_style)
{
    int l, lang = 0, len, len2;
    AVDictionaryEntry *t, *t2 = NULL;
    char tag2[16];

    if (!(t = av_dict_get(s->metadata, tag, NULL, 0)))
        return 0;

    len = strlen(t->key);
    snprintf(tag2, sizeof(tag2), "%s-", tag);
    while ((t2 = av_dict_get(s->metadata, tag2, t2, AV_DICT_IGNORE_SUFFIX))) {
        len2 = strlen(t2->key);
        if (len2 == len + 4 && !strcmp(t->value, t2->value)
            && (l = ff_mov_iso639_to_lang(&t2->key[len2 - 3], 1)) >= 0) {
            lang = l;
            break;
        }
    }
    return mov_write_string_tag(pb, name, t->value, lang, long_style);
}

/* iTunes bpm number */
static int mov_write_tmpo_tag(AVIOContext *pb, AVFormatContext *s)
{
    AVDictionaryEntry *t = av_dict_get(s->metadata, "tmpo", NULL, 0);
    int size = 0, tmpo = t ? atoi(t->value) : 0;
    if (tmpo) {
        size = 26;
        avio_wb32(pb, size);
        ffio_wfourcc(pb, "tmpo");
        avio_wb32(pb, size-8); /* size */
        ffio_wfourcc(pb, "data");
        avio_wb32(pb, 0x15);  //type specifier
        avio_wb32(pb, 0);
        avio_wb16(pb, tmpo);        // data
    }
    return size;
}

/* iTunes track or disc number */
static int mov_write_trkn_tag(AVIOContext *pb, MOVMuxContext *mov,
                              AVFormatContext *s, int disc)
{
    AVDictionaryEntry *t = av_dict_get(s->metadata,
                                       disc ? "disc" : "track",
                                       NULL, 0);
    int size = 0, track = t ? atoi(t->value) : 0;
    if (track) {
        int tracks = 0;
        char *slash = strchr(t->value, '/');
        if (slash)
            tracks = atoi(slash + 1);
        avio_wb32(pb, 32); /* size */
        ffio_wfourcc(pb, disc ? "disk" : "trkn");
        avio_wb32(pb, 24); /* size */
        ffio_wfourcc(pb, "data");
        avio_wb32(pb, 0);        // 8 bytes empty
        avio_wb32(pb, 0);
        avio_wb16(pb, 0);        // empty
        avio_wb16(pb, track);    // track / disc number
        avio_wb16(pb, tracks);   // total track / disc number
        avio_wb16(pb, 0);        // empty
        size = 32;
    }
    return size;
}

static int mov_write_int8_metadata(AVFormatContext *s, AVIOContext *pb,
                                   const char *name, const char *tag,
                                   int len)
{
    AVDictionaryEntry *t = NULL;
    uint8_t num;
    int size = 24 + len;

    if (len != 1 && len != 4)
        return -1;

    if (!(t = av_dict_get(s->metadata, tag, NULL, 0)))
        return 0;
    num = atoi(t->value);

    avio_wb32(pb, size);
    ffio_wfourcc(pb, name);
    avio_wb32(pb, size - 8);
    ffio_wfourcc(pb, "data");
    avio_wb32(pb, 0x15);
    avio_wb32(pb, 0);
    if (len==4) avio_wb32(pb, num);
    else        avio_w8 (pb, num);

    return size;
}

/* iTunes meta data list */
static int mov_write_ilst_tag(AVIOContext *pb, MOVMuxContext *mov,
                              AVFormatContext *s)
{
    int64_t pos = avio_tell(pb);
    avio_wb32(pb, 0); /* size */
    ffio_wfourcc(pb, "ilst");
    mov_write_string_metadata(s, pb, "\251nam", "title"    , 1);
    mov_write_string_metadata(s, pb, "\251ART", "artist"   , 1);
    mov_write_string_metadata(s, pb, "aART", "album_artist", 1);
    mov_write_string_metadata(s, pb, "\251wrt", "composer" , 1);
    mov_write_string_metadata(s, pb, "\251alb", "album"    , 1);
    mov_write_string_metadata(s, pb, "\251day", "date"     , 1);
    mov_write_string_tag(pb, "\251too", LIBAVFORMAT_IDENT, 0, 1);
    mov_write_string_metadata(s, pb, "\251cmt", "comment"  , 1);
    mov_write_string_metadata(s, pb, "\251gen", "genre"    , 1);
    mov_write_string_metadata(s, pb, "\251cpy", "copyright", 1);
    mov_write_string_metadata(s, pb, "\251grp", "grouping" , 1);
    mov_write_string_metadata(s, pb, "\251lyr", "lyrics"   , 1);
    mov_write_string_metadata(s, pb, "desc",    "description",1);
    mov_write_string_metadata(s, pb, "ldes",    "synopsis" , 1);
    mov_write_string_metadata(s, pb, "tvsh",    "show"     , 1);
    mov_write_string_metadata(s, pb, "tven",    "episode_id",1);
    mov_write_string_metadata(s, pb, "tvnn",    "network"  , 1);
    mov_write_int8_metadata  (s, pb, "tves",    "episode_sort",4);
    mov_write_int8_metadata  (s, pb, "tvsn",    "season_number",4);
    mov_write_int8_metadata  (s, pb, "stik",    "media_type",1);
    mov_write_int8_metadata  (s, pb, "hdvd",    "hd_video",  1);
    mov_write_int8_metadata  (s, pb, "pgap",    "gapless_playback",1);
    mov_write_trkn_tag(pb, mov, s, 0); // track number
    mov_write_trkn_tag(pb, mov, s, 1); // disc number
    mov_write_tmpo_tag(pb, s);
    return update_size(pb, pos);
}

/* iTunes meta data tag */
static int mov_write_meta_tag(AVIOContext *pb, MOVMuxContext *mov,
                              AVFormatContext *s)
{
    int size = 0;
    int64_t pos = avio_tell(pb);
    avio_wb32(pb, 0); /* size */
    ffio_wfourcc(pb, "meta");
    avio_wb32(pb, 0);
    mov_write_itunes_hdlr_tag(pb, mov, s);
    mov_write_ilst_tag(pb, mov, s);
    size = update_size(pb, pos);
    return size;
}

static int utf8len(const uint8_t *b)
{
    int len = 0;
    int val;
    while (*b) {
        GET_UTF8(val, *b++, return -1;)
        len++;
    }
    return len;
}

static int ascii_to_wc(AVIOContext *pb, const uint8_t *b)
{
    int val;
    while (*b) {
        GET_UTF8(val, *b++, return -1;)
        avio_wb16(pb, val);
    }
    avio_wb16(pb, 0x00);
    return 0;
}

static uint16_t language_code(const char *str)
{
    return (((str[0] - 0x60) & 0x1F) << 10) +
           (((str[1] - 0x60) & 0x1F) <<  5) +
           (( str[2] - 0x60) & 0x1F);
}

static int mov_write_3gp_udta_tag(AVIOContext *pb, AVFormatContext *s,
                                  const char *tag, const char *str)
{
    int64_t pos = avio_tell(pb);
    AVDictionaryEntry *t = av_dict_get(s->metadata, str, NULL, 0);
    if (!t || !utf8len(t->value))
        return 0;
    avio_wb32(pb, 0);   /* size */
    ffio_wfourcc(pb, tag); /* type */
    avio_wb32(pb, 0);   /* version + flags */
    if (!strcmp(tag, "yrrc"))
        avio_wb16(pb, atoi(t->value));
    else {
        avio_wb16(pb, language_code("eng")); /* language */
        avio_write(pb, t->value, strlen(t->value) + 1); /* UTF8 string value */
        if (!strcmp(tag, "albm") &&
            (t = av_dict_get(s->metadata, "track", NULL, 0)))
            avio_w8(pb, atoi(t->value));
    }
    return update_size(pb, pos);
}

static int mov_write_chpl_tag(AVIOContext *pb, AVFormatContext *s)
{
    int64_t pos = avio_tell(pb);
    int i, nb_chapters = FFMIN(s->nb_chapters, 255);

    avio_wb32(pb, 0);            // size
    ffio_wfourcc(pb, "chpl");
    avio_wb32(pb, 0x01000000);   // version + flags
    avio_wb32(pb, 0);            // unknown
    avio_w8(pb, nb_chapters);

    for (i = 0; i < nb_chapters; i++) {
        AVChapter *c = s->chapters[i];
        AVDictionaryEntry *t;
        avio_wb64(pb, av_rescale_q(c->start, c->time_base, (AVRational){1,10000000}));

        if ((t = av_dict_get(c->metadata, "title", NULL, 0))) {
            int len = FFMIN(strlen(t->value), 255);
            avio_w8(pb, len);
            avio_write(pb, t->value, len);
        } else
            avio_w8(pb, 0);
    }
    return update_size(pb, pos);
}

static int mov_write_udta_tag(AVIOContext *pb, MOVMuxContext *mov,
                              AVFormatContext *s)
{
    AVIOContext *pb_buf;
    int i, ret, size;
    uint8_t *buf;

    for (i = 0; i < s->nb_streams; i++)
        if (mov->tracks[i].enc->flags & CODEC_FLAG_BITEXACT) {
            return 0;
        }

    ret = avio_open_dyn_buf(&pb_buf);
    if (ret < 0)
        return ret;

    if (mov->mode & MODE_3GP) {
        mov_write_3gp_udta_tag(pb_buf, s, "perf", "artist");
        mov_write_3gp_udta_tag(pb_buf, s, "titl", "title");
        mov_write_3gp_udta_tag(pb_buf, s, "auth", "author");
        mov_write_3gp_udta_tag(pb_buf, s, "gnre", "genre");
        mov_write_3gp_udta_tag(pb_buf, s, "dscp", "comment");
        mov_write_3gp_udta_tag(pb_buf, s, "albm", "album");
        mov_write_3gp_udta_tag(pb_buf, s, "cprt", "copyright");
        mov_write_3gp_udta_tag(pb_buf, s, "yrrc", "date");
    } else if (mov->mode == MODE_MOV) { // the title field breaks gtkpod with mp4 and my suspicion is that stuff is not valid in mp4
        mov_write_string_metadata(s, pb_buf, "\251ART", "artist",      0);
        mov_write_string_metadata(s, pb_buf, "\251nam", "title",       0);
        mov_write_string_metadata(s, pb_buf, "\251aut", "author",      0);
        mov_write_string_metadata(s, pb_buf, "\251alb", "album",       0);
        mov_write_string_metadata(s, pb_buf, "\251day", "date",        0);
        mov_write_string_metadata(s, pb_buf, "\251swr", "encoder",     0);
        // currently ignored by mov.c
        mov_write_string_metadata(s, pb_buf, "\251des", "comment",     0);
        // add support for libquicktime, this atom is also actually read by mov.c
        mov_write_string_metadata(s, pb_buf, "\251cmt", "comment",     0);
        mov_write_string_metadata(s, pb_buf, "\251gen", "genre",       0);
        mov_write_string_metadata(s, pb_buf, "\251cpy", "copyright",   0);
    } else {
        /* iTunes meta data */
        mov_write_meta_tag(pb_buf, mov, s);
    }

    if (s->nb_chapters)
        mov_write_chpl_tag(pb_buf, s);

    if ((size = avio_close_dyn_buf(pb_buf, &buf)) > 0) {
        avio_wb32(pb, size + 8);
        ffio_wfourcc(pb, "udta");
        avio_write(pb, buf, size);
    }
    av_free(buf);

    return 0;
}

static void mov_write_psp_udta_tag(AVIOContext *pb,
                                   const char *str, const char *lang, int type)
{
    int len = utf8len(str) + 1;
    if (len <= 0)
        return;
    avio_wb16(pb, len * 2 + 10);        /* size */
    avio_wb32(pb, type);                /* type */
    avio_wb16(pb, language_code(lang)); /* language */
    avio_wb16(pb, 0x01);                /* ? */
    ascii_to_wc(pb, str);
}

static int mov_write_uuidusmt_tag(AVIOContext *pb, AVFormatContext *s)
{
    AVDictionaryEntry *title = av_dict_get(s->metadata, "title", NULL, 0);
    int64_t pos, pos2;

    if (title) {
        pos = avio_tell(pb);
        avio_wb32(pb, 0); /* size placeholder*/
        ffio_wfourcc(pb, "uuid");
        ffio_wfourcc(pb, "USMT");
        avio_wb32(pb, 0x21d24fce); /* 96 bit UUID */
        avio_wb32(pb, 0xbb88695c);
        avio_wb32(pb, 0xfac9c740);

        pos2 = avio_tell(pb);
        avio_wb32(pb, 0); /* size placeholder*/
        ffio_wfourcc(pb, "MTDT");
        avio_wb16(pb, 4);

        // ?
        avio_wb16(pb, 0x0C);                 /* size */
        avio_wb32(pb, 0x0B);                 /* type */
        avio_wb16(pb, language_code("und")); /* language */
        avio_wb16(pb, 0x0);                  /* ? */
        avio_wb16(pb, 0x021C);               /* data */

        mov_write_psp_udta_tag(pb, LIBAVCODEC_IDENT,      "eng", 0x04);
        mov_write_psp_udta_tag(pb, title->value,          "eng", 0x01);
        mov_write_psp_udta_tag(pb, "2006/04/01 11:11:11", "und", 0x03);

        update_size(pb, pos2);
        return update_size(pb, pos);
    }

    return 0;
}

static void build_chunks(MOVTrack *trk)
{
    int i;
    MOVIentry *chunk = &trk->cluster[0];
    uint64_t chunkSize = chunk->size;
    chunk->chunkNum = 1;
    if (trk->chunkCount)
        return;
    trk->chunkCount = 1;
    for (i = 1; i<trk->entry; i++){
        if (chunk->pos + chunkSize == trk->cluster[i].pos &&
            chunkSize + trk->cluster[i].size < (1<<20)){
            chunkSize             += trk->cluster[i].size;
            chunk->samples_in_chunk += trk->cluster[i].entries;
        } else {
            trk->cluster[i].chunkNum = chunk->chunkNum+1;
            chunk=&trk->cluster[i];
            chunkSize = chunk->size;
            trk->chunkCount++;
        }
    }
}

static int mov_write_moov_tag(AVIOContext *pb, MOVMuxContext *mov,
                              AVFormatContext *s)
{
    int i;
    int64_t pos = avio_tell(pb);
    avio_wb32(pb, 0); /* size placeholder*/
    ffio_wfourcc(pb, "moov");

    for (i = 0; i < mov->nb_streams; i++) {
        if (mov->tracks[i].entry <= 0 && !(mov->flags & FF_MOV_FLAG_FRAGMENT))
            continue;

        mov->tracks[i].time     = mov->time;
        mov->tracks[i].track_id = i + 1;

        if (mov->tracks[i].entry)
            build_chunks(&mov->tracks[i]);
    }

    if (mov->chapter_track)
        for (i = 0; i < s->nb_streams; i++) {
            mov->tracks[i].tref_tag = MKTAG('c','h','a','p');
            mov->tracks[i].tref_id  = mov->tracks[mov->chapter_track].track_id;
        }
    for (i = 0; i < mov->nb_streams; i++) {
        if (mov->tracks[i].tag == MKTAG('r','t','p',' ')) {
            mov->tracks[i].tref_tag = MKTAG('h','i','n','t');
            mov->tracks[i].tref_id =
                mov->tracks[mov->tracks[i].src_track].track_id;
        }
    }
    for (i = 0; i < mov->nb_streams; i++) {
        if (mov->tracks[i].tag == MKTAG('t','m','c','d')) {
            int src_trk = mov->tracks[i].src_track;
            mov->tracks[src_trk].tref_tag = mov->tracks[i].tag;
            mov->tracks[src_trk].tref_id  = mov->tracks[i].track_id;
            mov->tracks[i].track_duration = mov->tracks[src_trk].track_duration;
        }
    }

    mov_write_mvhd_tag(pb, mov);
    if (mov->mode != MODE_MOV && !mov->iods_skip)
        mov_write_iods_tag(pb, mov);
    for (i = 0; i < mov->nb_streams; i++) {
        if (mov->tracks[i].entry > 0 || mov->flags & FF_MOV_FLAG_FRAGMENT) {
            mov_write_trak_tag(pb, mov, &(mov->tracks[i]), i < s->nb_streams ? s->streams[i] : NULL);
        }
    }
    if (mov->flags & FF_MOV_FLAG_FRAGMENT)
        mov_write_mvex_tag(pb, mov); /* QuickTime requires trak to precede this */

    if (mov->mode == MODE_PSP)
        mov_write_uuidusmt_tag(pb, s);
    else
        mov_write_udta_tag(pb, mov, s);

    return update_size(pb, pos);
}

static void param_write_int(AVIOContext *pb, const char *name, int value)
{
    avio_printf(pb, "<param name=\"%s\" value=\"%d\" valuetype=\"data\"/>\n", name, value);
}

static void param_write_string(AVIOContext *pb, const char *name, const char *value)
{
    avio_printf(pb, "<param name=\"%s\" value=\"%s\" valuetype=\"data\"/>\n", name, value);
}

static void param_write_hex(AVIOContext *pb, const char *name, const uint8_t *value, int len)
{
    char buf[150];
    len = FFMIN(sizeof(buf) / 2 - 1, len);
    ff_data_to_hex(buf, value, len, 0);
    buf[2 * len] = '\0';
    avio_printf(pb, "<param name=\"%s\" value=\"%s\" valuetype=\"data\"/>\n", name, buf);
}

static int mov_write_isml_manifest(AVIOContext *pb, MOVMuxContext *mov)
{
    int64_t pos = avio_tell(pb);
    int i;
    static const uint8_t uuid[] = {
        0xa5, 0xd4, 0x0b, 0x30, 0xe8, 0x14, 0x11, 0xdd,
        0xba, 0x2f, 0x08, 0x00, 0x20, 0x0c, 0x9a, 0x66
    };

    avio_wb32(pb, 0);
    ffio_wfourcc(pb, "uuid");
    avio_write(pb, uuid, sizeof(uuid));
    avio_wb32(pb, 0);

    avio_printf(pb, "<?xml version=\"1.0\" encoding=\"utf-8\"?>\n");
    avio_printf(pb, "<smil xmlns=\"http://www.w3.org/2001/SMIL20/Language\">\n");
    avio_printf(pb, "<head>\n");
    avio_printf(pb, "<meta name=\"creator\" content=\"%s\" />\n",
                    LIBAVFORMAT_IDENT);
    avio_printf(pb, "</head>\n");
    avio_printf(pb, "<body>\n");
    avio_printf(pb, "<switch>\n");
    for (i = 0; i < mov->nb_streams; i++) {
        MOVTrack *track = &mov->tracks[i];
        const char *type;
        /* track->track_id is initialized in write_moov, and thus isn't known
         * here yet */
        int track_id = i + 1;

        if (track->enc->codec_type == AVMEDIA_TYPE_VIDEO) {
            type = "video";
        } else if (track->enc->codec_type == AVMEDIA_TYPE_AUDIO) {
            type = "audio";
        } else {
            continue;
        }
        avio_printf(pb, "<%s systemBitrate=\"%d\">\n", type,
                                                       track->enc->bit_rate);
        param_write_int(pb, "systemBitrate", track->enc->bit_rate);
        param_write_int(pb, "trackID", track_id);
        if (track->enc->codec_type == AVMEDIA_TYPE_VIDEO) {
            if (track->enc->codec_id == AV_CODEC_ID_H264) {
                uint8_t *ptr;
                int size = track->enc->extradata_size;
                if (!ff_avc_write_annexb_extradata(track->enc->extradata, &ptr,
                                                   &size)) {
                    param_write_hex(pb, "CodecPrivateData",
                                    ptr ? ptr : track->enc->extradata,
                                    size);
                    av_free(ptr);
                }
                param_write_string(pb, "FourCC", "H264");
            } else if (track->enc->codec_id == AV_CODEC_ID_VC1) {
                param_write_string(pb, "FourCC", "WVC1");
                param_write_hex(pb, "CodecPrivateData", track->enc->extradata,
                                track->enc->extradata_size);
            }
            param_write_int(pb, "MaxWidth", track->enc->width);
            param_write_int(pb, "MaxHeight", track->enc->height);
            param_write_int(pb, "DisplayWidth", track->enc->width);
            param_write_int(pb, "DisplayHeight", track->enc->height);
        } else {
            if (track->enc->codec_id == AV_CODEC_ID_AAC) {
                param_write_string(pb, "FourCC", "AACL");
            } else if (track->enc->codec_id == AV_CODEC_ID_WMAPRO) {
                param_write_string(pb, "FourCC", "WMAP");
            }
            param_write_hex(pb, "CodecPrivateData", track->enc->extradata,
                            track->enc->extradata_size);
            param_write_int(pb, "AudioTag", ff_codec_get_tag(ff_codec_wav_tags,
                                                             track->enc->codec_id));
            param_write_int(pb, "Channels", track->enc->channels);
            param_write_int(pb, "SamplingRate", track->enc->sample_rate);
            param_write_int(pb, "BitsPerSample", 16);
            param_write_int(pb, "PacketSize", track->enc->block_align ?
                                              track->enc->block_align : 4);
        }
        avio_printf(pb, "</%s>\n", type);
    }
    avio_printf(pb, "</switch>\n");
    avio_printf(pb, "</body>\n");
    avio_printf(pb, "</smil>\n");

    return update_size(pb, pos);
}

static int mov_write_mfhd_tag(AVIOContext *pb, MOVMuxContext *mov)
{
    avio_wb32(pb, 16);
    ffio_wfourcc(pb, "mfhd");
    avio_wb32(pb, 0);
    avio_wb32(pb, mov->fragments);
    return 0;
}

static int mov_write_tfhd_tag(AVIOContext *pb, MOVMuxContext *mov,
                              MOVTrack *track, int64_t moof_offset)
{
    int64_t pos = avio_tell(pb);
    uint32_t flags = MOV_TFHD_DEFAULT_SIZE | MOV_TFHD_DEFAULT_DURATION |
                     MOV_TFHD_BASE_DATA_OFFSET;
    if (!track->entry) {
        flags |= MOV_TFHD_DURATION_IS_EMPTY;
    } else {
        flags |= MOV_TFHD_DEFAULT_FLAGS;
    }
    if (mov->flags & FF_MOV_FLAG_OMIT_TFHD_OFFSET)
        flags &= ~MOV_TFHD_BASE_DATA_OFFSET;

    /* Don't set a default sample size, the silverlight player refuses
     * to play files with that set. Don't set a default sample duration,
     * WMP freaks out if it is set. Don't set a base data offset, PIFF
     * file format says it MUST NOT be set. */
    if (track->mode == MODE_ISM)
        flags &= ~(MOV_TFHD_DEFAULT_SIZE | MOV_TFHD_DEFAULT_DURATION |
                   MOV_TFHD_BASE_DATA_OFFSET);

    avio_wb32(pb, 0); /* size placeholder */
    ffio_wfourcc(pb, "tfhd");
    avio_w8(pb, 0); /* version */
    avio_wb24(pb, flags);

    avio_wb32(pb, track->track_id); /* track-id */
    if (flags & MOV_TFHD_BASE_DATA_OFFSET)
        avio_wb64(pb, moof_offset);
    if (flags & MOV_TFHD_DEFAULT_DURATION) {
        track->default_duration = get_cluster_duration(track, 0);
        avio_wb32(pb, track->default_duration);
    }
    if (flags & MOV_TFHD_DEFAULT_SIZE) {
        track->default_size = track->entry ? track->cluster[0].size : 1;
        avio_wb32(pb, track->default_size);
    } else
        track->default_size = -1;

    if (flags & MOV_TFHD_DEFAULT_FLAGS) {
        track->default_sample_flags =
            track->enc->codec_type == AVMEDIA_TYPE_VIDEO ?
            (MOV_FRAG_SAMPLE_FLAG_DEPENDS_YES | MOV_FRAG_SAMPLE_FLAG_IS_NON_SYNC) :
            MOV_FRAG_SAMPLE_FLAG_DEPENDS_NO;
        avio_wb32(pb, track->default_sample_flags);
    }

    return update_size(pb, pos);
}

static uint32_t get_sample_flags(MOVTrack *track, MOVIentry *entry)
{
    return entry->flags & MOV_SYNC_SAMPLE ? MOV_FRAG_SAMPLE_FLAG_DEPENDS_NO :
           (MOV_FRAG_SAMPLE_FLAG_DEPENDS_YES | MOV_FRAG_SAMPLE_FLAG_IS_NON_SYNC);
}

static int mov_write_trun_tag(AVIOContext *pb, MOVMuxContext *mov,
                              MOVTrack *track, int moof_size)
{
    int64_t pos = avio_tell(pb);
    uint32_t flags = MOV_TRUN_DATA_OFFSET;
    int i;

    for (i = 0; i < track->entry; i++) {
        if (get_cluster_duration(track, i) != track->default_duration)
            flags |= MOV_TRUN_SAMPLE_DURATION;
        if (track->cluster[i].size != track->default_size)
            flags |= MOV_TRUN_SAMPLE_SIZE;
        if (i > 0 && get_sample_flags(track, &track->cluster[i]) != track->default_sample_flags)
            flags |= MOV_TRUN_SAMPLE_FLAGS;
    }
    if (!(flags & MOV_TRUN_SAMPLE_FLAGS))
        flags |= MOV_TRUN_FIRST_SAMPLE_FLAGS;
    if (track->flags & MOV_TRACK_CTTS)
        flags |= MOV_TRUN_SAMPLE_CTS;

    avio_wb32(pb, 0); /* size placeholder */
    ffio_wfourcc(pb, "trun");
    avio_w8(pb, 0); /* version */
    avio_wb24(pb, flags);

    avio_wb32(pb, track->entry); /* sample count */
    if (mov->flags & FF_MOV_FLAG_OMIT_TFHD_OFFSET &&
        !(mov->flags & FF_MOV_FLAG_SEPARATE_MOOF) &&
        track->track_id != 1)
        avio_wb32(pb, 0); /* Later tracks follow immediately after the previous one */
    else
        avio_wb32(pb, moof_size + 8 + track->data_offset +
                      track->cluster[0].pos); /* data offset */
    if (flags & MOV_TRUN_FIRST_SAMPLE_FLAGS)
        avio_wb32(pb, get_sample_flags(track, &track->cluster[0]));

    for (i = 0; i < track->entry; i++) {
        if (flags & MOV_TRUN_SAMPLE_DURATION)
            avio_wb32(pb, get_cluster_duration(track, i));
        if (flags & MOV_TRUN_SAMPLE_SIZE)
            avio_wb32(pb, track->cluster[i].size);
        if (flags & MOV_TRUN_SAMPLE_FLAGS)
            avio_wb32(pb, get_sample_flags(track, &track->cluster[i]));
        if (flags & MOV_TRUN_SAMPLE_CTS)
            avio_wb32(pb, track->cluster[i].cts);
    }

    return update_size(pb, pos);
}

static int mov_write_tfxd_tag(AVIOContext *pb, MOVTrack *track)
{
    int64_t pos = avio_tell(pb);
    static const uint8_t uuid[] = {
        0x6d, 0x1d, 0x9b, 0x05, 0x42, 0xd5, 0x44, 0xe6,
        0x80, 0xe2, 0x14, 0x1d, 0xaf, 0xf7, 0x57, 0xb2
    };

    avio_wb32(pb, 0); /* size placeholder */
    ffio_wfourcc(pb, "uuid");
    avio_write(pb, uuid, sizeof(uuid));
    avio_w8(pb, 1);
    avio_wb24(pb, 0);
    avio_wb64(pb, track->frag_start);
    avio_wb64(pb, track->start_dts + track->track_duration -
                  track->cluster[0].dts);

    return update_size(pb, pos);
}

static int mov_write_tfrf_tag(AVIOContext *pb, MOVMuxContext *mov,
                              MOVTrack *track, int entry)
{
    int n = track->nb_frag_info - 1 - entry, i;
    int size = 8 + 16 + 4 + 1 + 16*n;
    static const uint8_t uuid[] = {
        0xd4, 0x80, 0x7e, 0xf2, 0xca, 0x39, 0x46, 0x95,
        0x8e, 0x54, 0x26, 0xcb, 0x9e, 0x46, 0xa7, 0x9f
    };

    if (entry < 0)
        return 0;

    avio_seek(pb, track->frag_info[entry].tfrf_offset, SEEK_SET);
    avio_wb32(pb, size);
    ffio_wfourcc(pb, "uuid");
    avio_write(pb, uuid, sizeof(uuid));
    avio_w8(pb, 1);
    avio_wb24(pb, 0);
    avio_w8(pb, n);
    for (i = 0; i < n; i++) {
        int index = entry + 1 + i;
        avio_wb64(pb, track->frag_info[index].time);
        avio_wb64(pb, track->frag_info[index].duration);
    }
    if (n < mov->ism_lookahead) {
        int free_size = 16 * (mov->ism_lookahead - n);
        avio_wb32(pb, free_size);
        ffio_wfourcc(pb, "free");
        ffio_fill(pb, 0, free_size - 8);
    }

    return 0;
}

static int mov_write_tfrf_tags(AVIOContext *pb, MOVMuxContext *mov,
                               MOVTrack *track)
{
    int64_t pos = avio_tell(pb);
    int i;
    for (i = 0; i < mov->ism_lookahead; i++) {
        /* Update the tfrf tag for the last ism_lookahead fragments,
         * nb_frag_info - 1 is the next fragment to be written. */
        mov_write_tfrf_tag(pb, mov, track, track->nb_frag_info - 2 - i);
    }
    avio_seek(pb, pos, SEEK_SET);
    return 0;
}

static int mov_write_traf_tag(AVIOContext *pb, MOVMuxContext *mov,
                              MOVTrack *track, int64_t moof_offset,
                              int moof_size)
{
    int64_t pos = avio_tell(pb);
    avio_wb32(pb, 0); /* size placeholder */
    ffio_wfourcc(pb, "traf");

    mov_write_tfhd_tag(pb, mov, track, moof_offset);
    mov_write_trun_tag(pb, mov, track, moof_size);
    if (mov->mode == MODE_ISM) {
        mov_write_tfxd_tag(pb, track);

        if (mov->ism_lookahead) {
            int i, size = 16 + 4 + 1 + 16 * mov->ism_lookahead;

            track->tfrf_offset = avio_tell(pb);
            avio_wb32(pb, 8 + size);
            ffio_wfourcc(pb, "free");
            for (i = 0; i < size; i++)
                avio_w8(pb, 0);
        }
    }

    return update_size(pb, pos);
}

static int mov_write_moof_tag_internal(AVIOContext *pb, MOVMuxContext *mov,
                                       int tracks, int moof_size)
{
    int64_t pos = avio_tell(pb);
    int i;

    avio_wb32(pb, 0); /* size placeholder */
    ffio_wfourcc(pb, "moof");

    mov_write_mfhd_tag(pb, mov);
    for (i = 0; i < mov->nb_streams; i++) {
        MOVTrack *track = &mov->tracks[i];
        if (tracks >= 0 && i != tracks)
            continue;
        if (!track->entry)
            continue;
        mov_write_traf_tag(pb, mov, track, pos, moof_size);
    }

    return update_size(pb, pos);
}

static int mov_write_moof_tag(AVIOContext *pb, MOVMuxContext *mov, int tracks)
{
    AVIOContext *avio_buf;
    int ret, moof_size;

    if ((ret = ffio_open_null_buf(&avio_buf)) < 0)
        return ret;
    mov_write_moof_tag_internal(avio_buf, mov, tracks, 0);
    moof_size = ffio_close_null_buf(avio_buf);
    return mov_write_moof_tag_internal(pb, mov, tracks, moof_size);
}

static int mov_write_tfra_tag(AVIOContext *pb, MOVTrack *track)
{
    int64_t pos = avio_tell(pb);
    int i;

    avio_wb32(pb, 0); /* size placeholder */
    ffio_wfourcc(pb, "tfra");
    avio_w8(pb, 1); /* version */
    avio_wb24(pb, 0);

    avio_wb32(pb, track->track_id);
    avio_wb32(pb, 0); /* length of traf/trun/sample num */
    avio_wb32(pb, track->nb_frag_info);
    for (i = 0; i < track->nb_frag_info; i++) {
        avio_wb64(pb, track->frag_info[i].time);
        avio_wb64(pb, track->frag_info[i].offset);
        avio_w8(pb, 1); /* traf number */
        avio_w8(pb, 1); /* trun number */
        avio_w8(pb, 1); /* sample number */
    }

    return update_size(pb, pos);
}

static int mov_write_mfra_tag(AVIOContext *pb, MOVMuxContext *mov)
{
    int64_t pos = avio_tell(pb);
    int i;

    avio_wb32(pb, 0); /* size placeholder */
    ffio_wfourcc(pb, "mfra");
    /* An empty mfra atom is enough to indicate to the publishing point that
     * the stream has ended. */
    if (mov->flags & FF_MOV_FLAG_ISML)
        return update_size(pb, pos);

    for (i = 0; i < mov->nb_streams; i++) {
        MOVTrack *track = &mov->tracks[i];
        if (track->nb_frag_info)
            mov_write_tfra_tag(pb, track);
    }

    avio_wb32(pb, 16);
    ffio_wfourcc(pb, "mfro");
    avio_wb32(pb, 0); /* version + flags */
    avio_wb32(pb, avio_tell(pb) + 4 - pos);

    return update_size(pb, pos);
}

static int mov_write_mdat_tag(AVIOContext *pb, MOVMuxContext *mov)
{
    avio_wb32(pb, 8);    // placeholder for extended size field (64 bit)
    ffio_wfourcc(pb, mov->mode == MODE_MOV ? "wide" : "free");

    mov->mdat_pos = avio_tell(pb);
    avio_wb32(pb, 0); /* size placeholder*/
    ffio_wfourcc(pb, "mdat");
    return 0;
}

/* TODO: This needs to be more general */
static int mov_write_ftyp_tag(AVIOContext *pb, AVFormatContext *s)
{
    MOVMuxContext *mov = s->priv_data;
    int64_t pos = avio_tell(pb);
    int has_h264 = 0, has_video = 0;
    int minor = 0x200;
    int i;

    for (i = 0; i < s->nb_streams; i++) {
        AVStream *st = s->streams[i];
        if (st->codec->codec_type == AVMEDIA_TYPE_VIDEO)
            has_video = 1;
        if (st->codec->codec_id == AV_CODEC_ID_H264)
            has_h264 = 1;
    }

    avio_wb32(pb, 0); /* size */
    ffio_wfourcc(pb, "ftyp");

    if (mov->mode == MODE_3GP) {
        ffio_wfourcc(pb, has_h264 ? "3gp6"  : "3gp4");
        minor =     has_h264 ?   0x100 :   0x200;
    } else if (mov->mode & MODE_3G2) {
        ffio_wfourcc(pb, has_h264 ? "3g2b"  : "3g2a");
        minor =     has_h264 ? 0x20000 : 0x10000;
    } else if (mov->mode == MODE_PSP)
        ffio_wfourcc(pb, "MSNV");
    else if (mov->mode == MODE_MP4)
        ffio_wfourcc(pb, "isom");
    else if (mov->mode == MODE_IPOD)
        ffio_wfourcc(pb, has_video ? "M4V ":"M4A ");
    else if (mov->mode == MODE_ISM)
        ffio_wfourcc(pb, "isml");
    else if (mov->mode == MODE_F4V)
        ffio_wfourcc(pb, "f4v ");
    else
        ffio_wfourcc(pb, "qt  ");

    avio_wb32(pb, minor);

    if (mov->mode == MODE_MOV)
        ffio_wfourcc(pb, "qt  ");
    else if (mov->mode == MODE_ISM) {
        ffio_wfourcc(pb, "piff");
        ffio_wfourcc(pb, "iso2");
    } else {
        ffio_wfourcc(pb, "isom");
        ffio_wfourcc(pb, "iso2");
        if (has_h264)
            ffio_wfourcc(pb, "avc1");
    }

    if (mov->mode == MODE_3GP)
        ffio_wfourcc(pb, has_h264 ? "3gp6":"3gp4");
    else if (mov->mode & MODE_3G2)
        ffio_wfourcc(pb, has_h264 ? "3g2b":"3g2a");
    else if (mov->mode == MODE_PSP)
        ffio_wfourcc(pb, "MSNV");
    else if (mov->mode == MODE_MP4)
        ffio_wfourcc(pb, "mp41");
    return update_size(pb, pos);
}

static void mov_write_uuidprof_tag(AVIOContext *pb, AVFormatContext *s)
{
    AVCodecContext *video_codec = s->streams[0]->codec;
    AVCodecContext *audio_codec = s->streams[1]->codec;
    int audio_rate = audio_codec->sample_rate;
    int frame_rate = ((video_codec->time_base.den) * (0x10000)) / (video_codec->time_base.num);
    int audio_kbitrate = audio_codec->bit_rate / 1000;
    int video_kbitrate = FFMIN(video_codec->bit_rate / 1000, 800 - audio_kbitrate);

    avio_wb32(pb, 0x94); /* size */
    ffio_wfourcc(pb, "uuid");
    ffio_wfourcc(pb, "PROF");

    avio_wb32(pb, 0x21d24fce); /* 96 bit UUID */
    avio_wb32(pb, 0xbb88695c);
    avio_wb32(pb, 0xfac9c740);

    avio_wb32(pb, 0x0);  /* ? */
    avio_wb32(pb, 0x3);  /* 3 sections ? */

    avio_wb32(pb, 0x14); /* size */
    ffio_wfourcc(pb, "FPRF");
    avio_wb32(pb, 0x0);  /* ? */
    avio_wb32(pb, 0x0);  /* ? */
    avio_wb32(pb, 0x0);  /* ? */

    avio_wb32(pb, 0x2c);  /* size */
    ffio_wfourcc(pb, "APRF"); /* audio */
    avio_wb32(pb, 0x0);
    avio_wb32(pb, 0x2);   /* TrackID */
    ffio_wfourcc(pb, "mp4a");
    avio_wb32(pb, 0x20f);
    avio_wb32(pb, 0x0);
    avio_wb32(pb, audio_kbitrate);
    avio_wb32(pb, audio_kbitrate);
    avio_wb32(pb, audio_rate);
    avio_wb32(pb, audio_codec->channels);

    avio_wb32(pb, 0x34);  /* size */
    ffio_wfourcc(pb, "VPRF");   /* video */
    avio_wb32(pb, 0x0);
    avio_wb32(pb, 0x1);    /* TrackID */
    if (video_codec->codec_id == AV_CODEC_ID_H264) {
        ffio_wfourcc(pb, "avc1");
        avio_wb16(pb, 0x014D);
        avio_wb16(pb, 0x0015);
    } else {
        ffio_wfourcc(pb, "mp4v");
        avio_wb16(pb, 0x0000);
        avio_wb16(pb, 0x0103);
    }
    avio_wb32(pb, 0x0);
    avio_wb32(pb, video_kbitrate);
    avio_wb32(pb, video_kbitrate);
    avio_wb32(pb, frame_rate);
    avio_wb32(pb, frame_rate);
    avio_wb16(pb, video_codec->width);
    avio_wb16(pb, video_codec->height);
    avio_wb32(pb, 0x010001); /* ? */
}

static int mov_parse_mpeg2_frame(AVPacket *pkt, uint32_t *flags)
{
    uint32_t c = -1;
    int i, closed_gop = 0;

    for (i = 0; i < pkt->size - 4; i++) {
        c = (c << 8) + pkt->data[i];
        if (c == 0x1b8) { // gop
            closed_gop = pkt->data[i + 4] >> 6 & 0x01;
        } else if (c == 0x100) { // pic
            int temp_ref = (pkt->data[i + 1] << 2) | (pkt->data[i + 2] >> 6);
            if (!temp_ref || closed_gop) // I picture is not reordered
                *flags = MOV_SYNC_SAMPLE;
            else
                *flags = MOV_PARTIAL_SYNC_SAMPLE;
            break;
        }
    }
    return 0;
}

static void mov_parse_vc1_frame(AVPacket *pkt, MOVTrack *trk, int fragment)
{
    const uint8_t *start, *next, *end = pkt->data + pkt->size;
    int seq = 0, entry = 0;
    int key = pkt->flags & AV_PKT_FLAG_KEY;
    start = find_next_marker(pkt->data, end);
    for (next = start; next < end; start = next) {
        next = find_next_marker(start + 4, end);
        switch (AV_RB32(start)) {
        case VC1_CODE_SEQHDR:
            seq = 1;
            break;
        case VC1_CODE_ENTRYPOINT:
            entry = 1;
            break;
        case VC1_CODE_SLICE:
            trk->vc1_info.slices = 1;
            break;
        }
    }
    if (!trk->entry && !fragment) {
        /* First packet in first fragment */
        trk->vc1_info.first_packet_seq   = seq;
        trk->vc1_info.first_packet_entry = entry;
    } else if ((seq && !trk->vc1_info.packet_seq) ||
               (entry && !trk->vc1_info.packet_entry)) {
        int i;
        for (i = 0; i < trk->entry; i++)
            trk->cluster[i].flags &= ~MOV_SYNC_SAMPLE;
        trk->has_keyframes = 0;
        if (seq)
            trk->vc1_info.packet_seq = 1;
        if (entry)
            trk->vc1_info.packet_entry = 1;
        if (!fragment) {
            /* First fragment */
            if ((!seq   || trk->vc1_info.first_packet_seq) &&
                (!entry || trk->vc1_info.first_packet_entry)) {
                /* First packet had the same headers as this one, readd the
                 * sync sample flag. */
                trk->cluster[0].flags |= MOV_SYNC_SAMPLE;
                trk->has_keyframes = 1;
            }
        }
    }
    if (trk->vc1_info.packet_seq && trk->vc1_info.packet_entry)
        key = seq && entry;
    else if (trk->vc1_info.packet_seq)
        key = seq;
    else if (trk->vc1_info.packet_entry)
        key = entry;
    if (key) {
        trk->cluster[trk->entry].flags |= MOV_SYNC_SAMPLE;
        trk->has_keyframes++;
    }
}

static int mov_flush_fragment(AVFormatContext *s)
{
    MOVMuxContext *mov = s->priv_data;
    int i, first_track = -1;
    int64_t mdat_size = 0;

    if (!(mov->flags & FF_MOV_FLAG_FRAGMENT))
        return 0;

    if (!(mov->flags & FF_MOV_FLAG_EMPTY_MOOV) && mov->fragments == 0) {
        int64_t pos = avio_tell(s->pb);
        uint8_t *buf;
        int buf_size, moov_size;

        for (i = 0; i < mov->nb_streams; i++)
            if (!mov->tracks[i].entry)
                break;
        /* Don't write the initial moov unless all tracks have data */
        if (i < mov->nb_streams)
            return 0;

<<<<<<< HEAD
        moov_size = get_moov_size(s);
=======
        if ((ret = ffio_open_null_buf(&moov_buf)) < 0)
            return ret;
        mov_write_moov_tag(moov_buf, mov, s);
        buf_size = ffio_close_null_buf(moov_buf);
>>>>>>> 72fe16a1
        for (i = 0; i < mov->nb_streams; i++)
            mov->tracks[i].data_offset = pos + moov_size + 8;

        mov_write_moov_tag(s->pb, mov, s);

        buf_size = avio_close_dyn_buf(mov->mdat_buf, &buf);
        mov->mdat_buf = NULL;
        avio_wb32(s->pb, buf_size + 8);
        ffio_wfourcc(s->pb, "mdat");
        avio_write(s->pb, buf, buf_size);
        av_free(buf);

        mov->fragments++;
        mov->mdat_size = 0;
        for (i = 0; i < mov->nb_streams; i++) {
            if (mov->tracks[i].entry)
                mov->tracks[i].frag_start += mov->tracks[i].start_dts +
                                             mov->tracks[i].track_duration -
                                             mov->tracks[i].cluster[0].dts;
            mov->tracks[i].entry = 0;
        }
        avio_flush(s->pb);
        return 0;
    }

    for (i = 0; i < mov->nb_streams; i++) {
        MOVTrack *track = &mov->tracks[i];
        if (mov->flags & FF_MOV_FLAG_SEPARATE_MOOF)
            track->data_offset = 0;
        else
            track->data_offset = mdat_size;
        if (!track->mdat_buf)
            continue;
        mdat_size += avio_tell(track->mdat_buf);
        if (first_track < 0)
            first_track = i;
    }

    if (!mdat_size)
        return 0;

    for (i = 0; i < mov->nb_streams; i++) {
        MOVTrack *track = &mov->tracks[i];
        int buf_size, write_moof = 1, moof_tracks = -1;
        uint8_t *buf;
        int64_t duration = 0;

        if (track->entry)
            duration = track->start_dts + track->track_duration -
                       track->cluster[0].dts;
        if (mov->flags & FF_MOV_FLAG_SEPARATE_MOOF) {
            if (!track->mdat_buf)
                continue;
            mdat_size = avio_tell(track->mdat_buf);
            moof_tracks = i;
        } else {
            write_moof = i == first_track;
        }

        if (write_moof) {
            MOVFragmentInfo *info;
            avio_flush(s->pb);
            track->nb_frag_info++;
            if (track->nb_frag_info >= track->frag_info_capacity) {
                unsigned new_capacity = track->nb_frag_info + MOV_FRAG_INFO_ALLOC_INCREMENT;
                if (av_reallocp_array(&track->frag_info,
                                      new_capacity,
                                      sizeof(*track->frag_info)))
                    return AVERROR(ENOMEM);
                track->frag_info_capacity = new_capacity;
            }
            info = &track->frag_info[track->nb_frag_info - 1];
            info->offset   = avio_tell(s->pb);
            info->time     = mov->tracks[i].frag_start;
            info->duration = duration;
            mov_write_tfrf_tags(s->pb, mov, track);

            mov_write_moof_tag(s->pb, mov, moof_tracks);
            info->tfrf_offset = track->tfrf_offset;
            mov->fragments++;

            avio_wb32(s->pb, mdat_size + 8);
            ffio_wfourcc(s->pb, "mdat");
        }

        if (track->entry)
            track->frag_start += duration;
        track->entry = 0;
        if (!track->mdat_buf)
            continue;
        buf_size = avio_close_dyn_buf(track->mdat_buf, &buf);
        track->mdat_buf = NULL;

        avio_write(s->pb, buf, buf_size);
        av_free(buf);
    }

    mov->mdat_size = 0;

    avio_flush(s->pb);
    return 0;
}

int ff_mov_write_packet(AVFormatContext *s, AVPacket *pkt)
{
    MOVMuxContext *mov = s->priv_data;
    AVIOContext *pb = s->pb;
    MOVTrack *trk = &mov->tracks[pkt->stream_index];
    AVCodecContext *enc = trk->enc;
    unsigned int samples_in_chunk = 0;
    int size = pkt->size;
    uint8_t *reformatted_data = NULL;

    if (mov->flags & FF_MOV_FLAG_FRAGMENT) {
        int ret;
        if (mov->fragments > 0) {
            if (!trk->mdat_buf) {
                if ((ret = avio_open_dyn_buf(&trk->mdat_buf)) < 0)
                    return ret;
            }
            pb = trk->mdat_buf;
        } else {
            if (!mov->mdat_buf) {
                if ((ret = avio_open_dyn_buf(&mov->mdat_buf)) < 0)
                    return ret;
            }
            pb = mov->mdat_buf;
        }
    }

    if (enc->codec_id == AV_CODEC_ID_AMR_NB) {
        /* We must find out how many AMR blocks there are in one packet */
        static uint16_t packed_size[16] =
            {13, 14, 16, 18, 20, 21, 27, 32, 6, 0, 0, 0, 0, 0, 0, 1};
        int len = 0;

        while (len < size && samples_in_chunk < 100) {
            len += packed_size[(pkt->data[len] >> 3) & 0x0F];
            samples_in_chunk++;
        }
        if (samples_in_chunk > 1) {
            av_log(s, AV_LOG_ERROR, "fatal error, input is not a single packet, implement a AVParser for it\n");
            return -1;
        }
    } else if (enc->codec_id == AV_CODEC_ID_ADPCM_MS ||
               enc->codec_id == AV_CODEC_ID_ADPCM_IMA_WAV) {
        samples_in_chunk = enc->frame_size;
    } else if (trk->sample_size)
        samples_in_chunk = size / trk->sample_size;
    else
        samples_in_chunk = 1;

    /* copy extradata if it exists */
    if (trk->vos_len == 0 && enc->extradata_size > 0) {
        trk->vos_len  = enc->extradata_size;
        trk->vos_data = av_malloc(trk->vos_len);
        memcpy(trk->vos_data, enc->extradata, trk->vos_len);
    }

    if (enc->codec_id == AV_CODEC_ID_AAC && pkt->size > 2 &&
        (AV_RB16(pkt->data) & 0xfff0) == 0xfff0) {
        if (!s->streams[pkt->stream_index]->nb_frames) {
            av_log(s, AV_LOG_ERROR, "Malformed AAC bitstream detected: "
                   "use audio bitstream filter 'aac_adtstoasc' to fix it "
                   "('-bsf:a aac_adtstoasc' option with ffmpeg)\n");
            return -1;
        }
        av_log(s, AV_LOG_WARNING, "aac bitstream error\n");
    }
    if (enc->codec_id == AV_CODEC_ID_H264 && trk->vos_len > 0 && *(uint8_t *)trk->vos_data != 1) {
        /* from x264 or from bytestream h264 */
        /* nal reformating needed */
        if (trk->hint_track >= 0 && trk->hint_track < mov->nb_streams) {
            ff_avc_parse_nal_units_buf(pkt->data, &reformatted_data,
                                       &size);
            avio_write(pb, reformatted_data, size);
        } else {
            size = ff_avc_parse_nal_units(pb, pkt->data, pkt->size);
        }
    } else {
        avio_write(pb, pkt->data, size);
    }

    if ((enc->codec_id == AV_CODEC_ID_DNXHD ||
         enc->codec_id == AV_CODEC_ID_AC3) && !trk->vos_len) {
        /* copy frame to create needed atoms */
        trk->vos_len  = size;
        trk->vos_data = av_malloc(size);
        if (!trk->vos_data)
            return AVERROR(ENOMEM);
        memcpy(trk->vos_data, pkt->data, size);
    }

    if (trk->entry >= trk->cluster_capacity) {
        unsigned new_capacity = 2 * (trk->entry + MOV_INDEX_CLUSTER_SIZE);
        if (av_reallocp_array(&trk->cluster, new_capacity,
                              sizeof(*trk->cluster)))
            return AVERROR(ENOMEM);
        trk->cluster_capacity = new_capacity;
    }

    trk->cluster[trk->entry].pos              = avio_tell(pb) - size;
    trk->cluster[trk->entry].samples_in_chunk = samples_in_chunk;
    trk->cluster[trk->entry].chunkNum         = 0;
    trk->cluster[trk->entry].size             = size;
    trk->cluster[trk->entry].entries          = samples_in_chunk;
    trk->cluster[trk->entry].dts              = pkt->dts;
    if (!trk->entry && trk->start_dts != AV_NOPTS_VALUE) {
        /* First packet of a new fragment. We already wrote the duration
         * of the last packet of the previous fragment based on track_duration,
         * which might not exactly match our dts. Therefore adjust the dts
         * of this packet to be what the previous packets duration implies. */
        trk->cluster[trk->entry].dts = trk->start_dts + trk->track_duration;
    }
    if (!trk->entry && trk->start_dts == AV_NOPTS_VALUE && !supports_edts(mov)) {
        trk->cluster[trk->entry].dts = trk->start_dts = 0;
    }
    if (trk->start_dts == AV_NOPTS_VALUE)
        trk->start_dts = pkt->dts;
    trk->track_duration = pkt->dts - trk->start_dts + pkt->duration;
    trk->last_sample_is_subtitle_end = 0;

    if (pkt->pts == AV_NOPTS_VALUE) {
        av_log(s, AV_LOG_WARNING, "pts has no value\n");
        pkt->pts = pkt->dts;
    }
    if (pkt->dts != pkt->pts)
        trk->flags |= MOV_TRACK_CTTS;
    trk->cluster[trk->entry].cts   = pkt->pts - pkt->dts;
    trk->cluster[trk->entry].flags = 0;
    if (enc->codec_id == AV_CODEC_ID_VC1) {
        mov_parse_vc1_frame(pkt, trk, mov->fragments);
    } else if (pkt->flags & AV_PKT_FLAG_KEY) {
        if (mov->mode == MODE_MOV && enc->codec_id == AV_CODEC_ID_MPEG2VIDEO &&
            trk->entry > 0) { // force sync sample for the first key frame
            mov_parse_mpeg2_frame(pkt, &trk->cluster[trk->entry].flags);
            if (trk->cluster[trk->entry].flags & MOV_PARTIAL_SYNC_SAMPLE)
                trk->flags |= MOV_TRACK_STPS;
        } else {
            trk->cluster[trk->entry].flags = MOV_SYNC_SAMPLE;
        }
        if (trk->cluster[trk->entry].flags & MOV_SYNC_SAMPLE)
            trk->has_keyframes++;
    }
    trk->entry++;
    trk->sample_count += samples_in_chunk;
    mov->mdat_size    += size;

    if (trk->hint_track >= 0 && trk->hint_track < mov->nb_streams)
        ff_mov_add_hinted_packet(s, pkt, trk->hint_track, trk->entry,
                                 reformatted_data, size);
    av_free(reformatted_data);
    return 0;
}

static int mov_write_single_packet(AVFormatContext *s, AVPacket *pkt)
{
        MOVMuxContext *mov = s->priv_data;
        MOVTrack *trk = &mov->tracks[pkt->stream_index];
        AVCodecContext *enc = trk->enc;
        int64_t frag_duration = 0;
        int size = pkt->size;

        if (!pkt->size)
            return 0;             /* Discard 0 sized packets */

        if (trk->entry && pkt->stream_index < s->nb_streams)
            frag_duration = av_rescale_q(pkt->dts - trk->cluster[0].dts,
                                         s->streams[pkt->stream_index]->time_base,
                                         AV_TIME_BASE_Q);
        if ((mov->max_fragment_duration &&
             frag_duration >= mov->max_fragment_duration) ||
             (mov->max_fragment_size && mov->mdat_size + size >= mov->max_fragment_size) ||
             (mov->flags & FF_MOV_FLAG_FRAG_KEYFRAME &&
              enc->codec_type == AVMEDIA_TYPE_VIDEO &&
              trk->entry && pkt->flags & AV_PKT_FLAG_KEY)) {
            if (frag_duration >= mov->min_fragment_duration)
                mov_flush_fragment(s);
        }

        return ff_mov_write_packet(s, pkt);
}

static int mov_write_subtitle_end_packet(AVFormatContext *s,
                                         int stream_index,
                                         int64_t dts) {
    AVPacket end;
    uint8_t data[2] = {0};
    int ret;

    av_init_packet(&end);
    end.size = sizeof(data);
    end.data = data;
    end.pts = dts;
    end.dts = dts;
    end.duration = 0;
    end.stream_index = stream_index;

    ret = mov_write_single_packet(s, &end);
    av_free_packet(&end);

    return ret;
}

static int mov_write_packet(AVFormatContext *s, AVPacket *pkt)
{
    if (!pkt) {
        mov_flush_fragment(s);
        return 1;
    } else {
        int i;
        MOVMuxContext *mov = s->priv_data;

        if (!pkt->size) return 0; /* Discard 0 sized packets */

        /*
         * Subtitles require special handling.
         *
         * 1) For full complaince, every track must have a sample at
         * dts == 0, which is rarely true for subtitles. So, as soon
         * as we see any packet with dts > 0, write an empty subtitle
         * at dts == 0 for any subtitle track with no samples in it.
         *
         * 2) For each subtitle track, check if the current packet's
         * dts is past the duration of the last subtitle sample. If
         * so, we now need to write an end sample for that subtitle.
         *
         * This must be done conditionally to allow for subtitles that
         * immediately replace each other, in which case an end sample
         * is not needed, and is, in fact, actively harmful.
         *
         * 3) See mov_write_trailer for how the final end sample is
         * handled.
         */
        for (i = 0; i < mov->nb_streams; i++) {
            MOVTrack *trk = &mov->tracks[i];
            int ret;

            if (trk->enc->codec_id == AV_CODEC_ID_MOV_TEXT &&
                trk->track_duration < pkt->dts &&
                (trk->entry == 0 || !trk->last_sample_is_subtitle_end)) {
                ret = mov_write_subtitle_end_packet(s, i, trk->track_duration);
                if (ret < 0) return ret;
                trk->last_sample_is_subtitle_end = 1;
            }
        }

        return mov_write_single_packet(s, pkt);
    }
}

// QuickTime chapters involve an additional text track with the chapter names
// as samples, and a tref pointing from the other tracks to the chapter one.
static int mov_create_chapter_track(AVFormatContext *s, int tracknum)
{
    AVIOContext *pb;

    MOVMuxContext *mov = s->priv_data;
    MOVTrack *track = &mov->tracks[tracknum];
    AVPacket pkt = { .stream_index = tracknum, .flags = AV_PKT_FLAG_KEY };
    int i, len;

    track->mode = mov->mode;
    track->tag = MKTAG('t','e','x','t');
    track->timescale = MOV_TIMESCALE;
    track->enc = avcodec_alloc_context3(NULL);
    if (!track->enc)
        return AVERROR(ENOMEM);
    track->enc->codec_type = AVMEDIA_TYPE_SUBTITLE;
#if 0
    // These properties are required to make QT recognize the chapter track
    uint8_t chapter_properties[43] = { 0, 0, 0, 0, 0, 0, 0, 1, };
    track->enc->extradata = av_malloc(sizeof(chapter_properties));
    if (track->enc->extradata == NULL)
        return AVERROR(ENOMEM);
    track->enc->extradata_size = sizeof(chapter_properties);
    memcpy(track->enc->extradata, chapter_properties, sizeof(chapter_properties));
#else
    if (avio_open_dyn_buf(&pb) >= 0) {
        int size;
        uint8_t *buf;

        /* Stub header (usually for Quicktime chapter track) */
        // TextSampleEntry
        avio_wb32(pb, 0x01); // displayFlags
        avio_w8(pb, 0x00);   // horizontal justification
        avio_w8(pb, 0x00);   // vertical justification
        avio_w8(pb, 0x00);   // bgColourRed
        avio_w8(pb, 0x00);   // bgColourGreen
        avio_w8(pb, 0x00);   // bgColourBlue
        avio_w8(pb, 0x00);   // bgColourAlpha
        // BoxRecord
        avio_wb16(pb, 0x00); // defTextBoxTop
        avio_wb16(pb, 0x00); // defTextBoxLeft
        avio_wb16(pb, 0x00); // defTextBoxBottom
        avio_wb16(pb, 0x00); // defTextBoxRight
        // StyleRecord
        avio_wb16(pb, 0x00); // startChar
        avio_wb16(pb, 0x00); // endChar
        avio_wb16(pb, 0x01); // fontID
        avio_w8(pb, 0x00);   // fontStyleFlags
        avio_w8(pb, 0x00);   // fontSize
        avio_w8(pb, 0x00);   // fgColourRed
        avio_w8(pb, 0x00);   // fgColourGreen
        avio_w8(pb, 0x00);   // fgColourBlue
        avio_w8(pb, 0x00);   // fgColourAlpha
        // FontTableBox
        avio_wb32(pb, 0x0D); // box size
        ffio_wfourcc(pb, "ftab"); // box atom name
        avio_wb16(pb, 0x01); // entry count
        // FontRecord
        avio_wb16(pb, 0x01); // font ID
        avio_w8(pb, 0x00);   // font name length

        if ((size = avio_close_dyn_buf(pb, &buf)) > 0) {
            track->enc->extradata = buf;
            track->enc->extradata_size = size;
        } else {
            av_free(&buf);
        }
    }
#endif

    for (i = 0; i < s->nb_chapters; i++) {
        AVChapter *c = s->chapters[i];
        AVDictionaryEntry *t;

        int64_t end = av_rescale_q(c->end, c->time_base, (AVRational){1,MOV_TIMESCALE});
        pkt.pts = pkt.dts = av_rescale_q(c->start, c->time_base, (AVRational){1,MOV_TIMESCALE});
        pkt.duration = end - pkt.dts;

        if ((t = av_dict_get(c->metadata, "title", NULL, 0))) {
            len      = strlen(t->value);
            pkt.size = len + 2;
            pkt.data = av_malloc(pkt.size);
            if (!pkt.data)
                return AVERROR(ENOMEM);
            AV_WB16(pkt.data, len);
            memcpy(pkt.data + 2, t->value, len);
            ff_mov_write_packet(s, &pkt);
            av_freep(&pkt.data);
        }
    }

    return 0;
}

static int mov_create_timecode_track(AVFormatContext *s, int index, int src_index, const char *tcstr)
{
    int ret;
    MOVMuxContext *mov  = s->priv_data;
    MOVTrack *track     = &mov->tracks[index];
    AVStream *src_st    = s->streams[src_index];
    AVTimecode tc;
    AVPacket pkt    = {.stream_index = index, .flags = AV_PKT_FLAG_KEY, .size = 4};
    AVRational rate = {src_st->codec->time_base.den, src_st->codec->time_base.num};

    /* if the codec time base makes no sense, try to fallback on stream frame rate */
    if (av_timecode_check_frame_rate(rate) < 0) {
        av_log(s, AV_LOG_DEBUG, "timecode: tbc=%d/%d invalid, fallback on %d/%d\n",
               rate.num, rate.den, src_st->avg_frame_rate.num, src_st->avg_frame_rate.den);
        rate = src_st->avg_frame_rate;
    }

    /* compute the frame number */
    ret = av_timecode_init_from_string(&tc, rate, tcstr, s);
    if (ret < 0)
        return ret;

    /* tmcd track based on video stream */
    track->mode      = mov->mode;
    track->tag       = MKTAG('t','m','c','d');
    track->src_track = src_index;
    track->timescale = mov->tracks[src_index].timescale;
    if (tc.flags & AV_TIMECODE_FLAG_DROPFRAME)
        track->timecode_flags |= MOV_TIMECODE_FLAG_DROPFRAME;

    /* encode context: tmcd data stream */
    track->enc = avcodec_alloc_context3(NULL);
    track->enc->codec_type = AVMEDIA_TYPE_DATA;
    track->enc->codec_tag  = track->tag;
    track->enc->time_base  = av_inv_q(rate);

    /* the tmcd track just contains one packet with the frame number */
    pkt.data = av_malloc(pkt.size);
    AV_WB32(pkt.data, tc.start);
    ret = ff_mov_write_packet(s, &pkt);
    av_free(pkt.data);
    return ret;
}

/*
 * st->disposition controls the "enabled" flag in the tkhd tag.
 * QuickTime will not play a track if it is not enabled.  So make sure
 * that one track of each type (audio, video, subtitle) is enabled.
 *
 * Subtitles are special.  For audio and video, setting "enabled" also
 * makes the track "default" (i.e. it is rendered when played). For
 * subtitles, an "enabled" subtitle is not rendered by default, but
 * if no subtitle is enabled, the subtitle menu in QuickTime will be
 * empty!
 */
static void enable_tracks(AVFormatContext *s)
{
    MOVMuxContext *mov = s->priv_data;
    int i;
    uint8_t enabled[AVMEDIA_TYPE_NB];
    int first[AVMEDIA_TYPE_NB];

    for (i = 0; i < AVMEDIA_TYPE_NB; i++) {
        enabled[i] = 0;
        first[i] = -1;
    }

    for (i = 0; i < s->nb_streams; i++) {
        AVStream *st = s->streams[i];

        if (st->codec->codec_type <= AVMEDIA_TYPE_UNKNOWN ||
            st->codec->codec_type >= AVMEDIA_TYPE_NB)
            continue;

        if (first[st->codec->codec_type] < 0)
            first[st->codec->codec_type] = i;
        if (st->disposition & AV_DISPOSITION_DEFAULT) {
            mov->tracks[i].flags |= MOV_TRACK_ENABLED;
            enabled[st->codec->codec_type] = 1;
        }
    }

    for (i = 0; i < AVMEDIA_TYPE_NB; i++) {
        switch (i) {
        case AVMEDIA_TYPE_VIDEO:
        case AVMEDIA_TYPE_AUDIO:
        case AVMEDIA_TYPE_SUBTITLE:
            if (!enabled[i] && first[i] >= 0)
                mov->tracks[first[i]].flags |= MOV_TRACK_ENABLED;
            break;
        }
    }
}

static void mov_free(AVFormatContext *s)
{
    MOVMuxContext *mov = s->priv_data;
    int i;

    if (mov->chapter_track) {
        if (mov->tracks[mov->chapter_track].enc)
            av_freep(&mov->tracks[mov->chapter_track].enc->extradata);
        av_freep(&mov->tracks[mov->chapter_track].enc);
    }

    for (i = 0; i < mov->nb_streams; i++) {
        if (mov->tracks[i].tag == MKTAG('r','t','p',' '))
            ff_mov_close_hinting(&mov->tracks[i]);
        else if (mov->tracks[i].tag == MKTAG('t','m','c','d') && mov->nb_meta_tmcd)
            av_freep(&mov->tracks[i].enc);
        av_freep(&mov->tracks[i].cluster);
        av_freep(&mov->tracks[i].frag_info);

        if (mov->tracks[i].vos_len)
            av_freep(&mov->tracks[i].vos_data);
    }

    av_freep(&mov->tracks);
}

static int mov_write_header(AVFormatContext *s)
{
    AVIOContext *pb = s->pb;
    MOVMuxContext *mov = s->priv_data;
    AVDictionaryEntry *t, *global_tcr = av_dict_get(s->metadata, "timecode", NULL, 0);
    int i, hint_track = 0, tmcd_track = 0;

    /* Set the FRAGMENT flag if any of the fragmentation methods are
     * enabled. */
    if (mov->max_fragment_duration || mov->max_fragment_size ||
        (s->oformat && !strcmp(s->oformat->name, "ismv")) ||
        mov->flags & (FF_MOV_FLAG_EMPTY_MOOV |
                      FF_MOV_FLAG_FRAG_KEYFRAME |
                      FF_MOV_FLAG_FRAG_CUSTOM))
        mov->flags |= FF_MOV_FLAG_FRAGMENT;

    /* faststart: moov at the beginning of the file, if supported */
    if (mov->flags & FF_MOV_FLAG_FASTSTART) {
        if ((mov->flags & FF_MOV_FLAG_FRAGMENT) ||
            (s->flags & AVFMT_FLAG_CUSTOM_IO)) {
            av_log(s, AV_LOG_WARNING, "The faststart flag is incompatible "
                   "with fragmentation and custom IO, disabling faststart\n");
            mov->flags &= ~FF_MOV_FLAG_FASTSTART;
        } else
            mov->reserved_moov_size = -1;
    }

    if (!supports_edts(mov) && s->avoid_negative_ts < 0) {
        s->avoid_negative_ts = 1;
    }

    /* Non-seekable output is ok if using fragmentation. If ism_lookahead
     * is enabled, we don't support non-seekable output at all. */
    if (!s->pb->seekable &&
        (!(mov->flags & FF_MOV_FLAG_FRAGMENT) || mov->ism_lookahead)) {
        av_log(s, AV_LOG_ERROR, "muxer does not support non seekable output\n");
        return -1;
    }

    /* Default mode == MP4 */
    mov->mode = MODE_MP4;

    if (!strcmp("3gp", s->oformat->name)) mov->mode = MODE_3GP;
    else if (!strcmp("3g2", s->oformat->name)) mov->mode = MODE_3GP|MODE_3G2;
    else if (!strcmp("mov", s->oformat->name)) mov->mode = MODE_MOV;
    else if (!strcmp("psp", s->oformat->name)) mov->mode = MODE_PSP;
    else if (!strcmp("ipod",s->oformat->name)) mov->mode = MODE_IPOD;
    else if (!strcmp("ismv",s->oformat->name)) mov->mode = MODE_ISM;
    else if (!strcmp("f4v", s->oformat->name)) mov->mode = MODE_F4V;

    mov_write_ftyp_tag(pb,s);
    if (mov->mode == MODE_PSP) {
        int video_streams_nb = 0, audio_streams_nb = 0, other_streams_nb = 0;
        for (i = 0; i < s->nb_streams; i++) {
            AVStream *st = s->streams[i];
            if (st->codec->codec_type == AVMEDIA_TYPE_VIDEO)
                video_streams_nb++;
            else if (st->codec->codec_type == AVMEDIA_TYPE_AUDIO)
                audio_streams_nb++;
            else
                other_streams_nb++;
            }

        if (video_streams_nb != 1 || audio_streams_nb != 1 || other_streams_nb) {
            av_log(s, AV_LOG_ERROR, "PSP mode need one video and one audio stream\n");
            return -1;
        }
        mov_write_uuidprof_tag(pb, s);
    }

    mov->nb_streams = s->nb_streams;
    if (mov->mode & (MODE_MP4|MODE_MOV|MODE_IPOD) && s->nb_chapters)
        mov->chapter_track = mov->nb_streams++;

    if (mov->flags & FF_MOV_FLAG_RTP_HINT) {
        /* Add hint tracks for each audio and video stream */
        hint_track = mov->nb_streams;
        for (i = 0; i < s->nb_streams; i++) {
            AVStream *st = s->streams[i];
            if (st->codec->codec_type == AVMEDIA_TYPE_VIDEO ||
                st->codec->codec_type == AVMEDIA_TYPE_AUDIO) {
                mov->nb_streams++;
            }
        }
    }

    if (mov->mode == MODE_MOV) {
        tmcd_track = mov->nb_streams;

        /* +1 tmcd track for each video stream with a timecode */
        for (i = 0; i < s->nb_streams; i++) {
            AVStream *st = s->streams[i];
            if (st->codec->codec_type == AVMEDIA_TYPE_VIDEO &&
                (global_tcr || av_dict_get(st->metadata, "timecode", NULL, 0)))
                mov->nb_meta_tmcd++;
        }

        /* check if there is already a tmcd track to remux */
        if (mov->nb_meta_tmcd) {
            for (i = 0; i < s->nb_streams; i++) {
                AVStream *st = s->streams[i];
                if (st->codec->codec_tag == MKTAG('t','m','c','d')) {
                    av_log(s, AV_LOG_WARNING, "You requested a copy of the original timecode track "
                           "so timecode metadata are now ignored\n");
                    mov->nb_meta_tmcd = 0;
                }
            }
        }

        mov->nb_streams += mov->nb_meta_tmcd;
    }

    // Reserve an extra stream for chapters for the case where chapters
    // are written in the trailer
    mov->tracks = av_mallocz((mov->nb_streams + 1) * sizeof(*mov->tracks));
    if (!mov->tracks)
        return AVERROR(ENOMEM);

    for (i = 0; i < s->nb_streams; i++) {
        AVStream *st= s->streams[i];
        MOVTrack *track= &mov->tracks[i];
        AVDictionaryEntry *lang = av_dict_get(st->metadata, "language", NULL,0);

        track->enc = st->codec;
        track->language = ff_mov_iso639_to_lang(lang?lang->value:"und", mov->mode!=MODE_MOV);
        if (track->language < 0)
            track->language = 0;
        track->mode = mov->mode;
        track->tag  = mov_find_codec_tag(s, track);
        if (!track->tag) {
            av_log(s, AV_LOG_ERROR, "track %d: could not find tag, "
                   "codec not currently supported in container\n", i);
            goto error;
        }
        /* If hinting of this track is enabled by a later hint track,
         * this is updated. */
        track->hint_track = -1;
        track->start_dts  = AV_NOPTS_VALUE;
        if (st->codec->codec_type == AVMEDIA_TYPE_VIDEO) {
            if (track->tag == MKTAG('m','x','3','p') || track->tag == MKTAG('m','x','3','n') ||
                track->tag == MKTAG('m','x','4','p') || track->tag == MKTAG('m','x','4','n') ||
                track->tag == MKTAG('m','x','5','p') || track->tag == MKTAG('m','x','5','n')) {
                if (st->codec->width != 720 || (st->codec->height != 608 && st->codec->height != 512)) {
                    av_log(s, AV_LOG_ERROR, "D-10/IMX must use 720x608 or 720x512 video resolution\n");
                    goto error;
                }
                track->height = track->tag >> 24 == 'n' ? 486 : 576;
            }
            if (mov->video_track_timescale) {
                track->timescale = mov->video_track_timescale;
            } else {
                track->timescale = st->codec->time_base.den;
                while(track->timescale < 10000)
                    track->timescale *= 2;
            }
            if (track->mode == MODE_MOV && track->timescale > 100000)
                av_log(s, AV_LOG_WARNING,
                       "WARNING codec timebase is very high. If duration is too long,\n"
                       "file may not be playable by quicktime. Specify a shorter timebase\n"
                       "or choose different container.\n");
        } else if (st->codec->codec_type == AVMEDIA_TYPE_AUDIO) {
            track->timescale = st->codec->sample_rate;
            if (!st->codec->frame_size && !av_get_bits_per_sample(st->codec->codec_id)) {
                av_log(s, AV_LOG_WARNING, "track %d: codec frame size is not set\n", i);
                track->audio_vbr = 1;
            }else if (st->codec->codec_id == AV_CODEC_ID_ADPCM_MS ||
                     st->codec->codec_id == AV_CODEC_ID_ADPCM_IMA_WAV ||
                     st->codec->codec_id == AV_CODEC_ID_ILBC){
                if (!st->codec->block_align) {
                    av_log(s, AV_LOG_ERROR, "track %d: codec block align is not set for adpcm\n", i);
                    goto error;
                }
                track->sample_size = st->codec->block_align;
            }else if (st->codec->frame_size > 1){ /* assume compressed audio */
                track->audio_vbr = 1;
            }else{
                track->sample_size = (av_get_bits_per_sample(st->codec->codec_id) >> 3) * st->codec->channels;
            }
            if (st->codec->codec_id == AV_CODEC_ID_ILBC) {
                track->audio_vbr = 1;
            }
            if (track->mode != MODE_MOV &&
                track->enc->codec_id == AV_CODEC_ID_MP3 && track->timescale < 16000) {
                av_log(s, AV_LOG_ERROR, "track %d: muxing mp3 at %dhz is not supported\n",
                       i, track->enc->sample_rate);
                goto error;
            }
        } else if (st->codec->codec_type == AVMEDIA_TYPE_SUBTITLE) {
            track->timescale = st->codec->time_base.den;
        } else if (st->codec->codec_type == AVMEDIA_TYPE_DATA) {
            track->timescale = st->codec->time_base.den;
        } else {
            track->timescale = MOV_TIMESCALE;
        }
        if (!track->height)
            track->height = st->codec->height;
        /* The ism specific timescale isn't mandatory, but is assumed by
         * some tools, such as mp4split. */
        if (mov->mode == MODE_ISM)
            track->timescale = 10000000;

        avpriv_set_pts_info(st, 64, 1, track->timescale);

        /* copy extradata if it exists */
        if (st->codec->extradata_size) {
            track->vos_len  = st->codec->extradata_size;
            track->vos_data = av_malloc(track->vos_len);
            memcpy(track->vos_data, st->codec->extradata, track->vos_len);
        }
    }

    enable_tracks(s);

    if (mov->mode == MODE_ISM) {
        /* If no fragmentation options have been set, set a default. */
        if (!(mov->flags & (FF_MOV_FLAG_FRAG_KEYFRAME |
                            FF_MOV_FLAG_FRAG_CUSTOM)) &&
            !mov->max_fragment_duration && !mov->max_fragment_size)
            mov->max_fragment_duration = 5000000;
        mov->flags |= FF_MOV_FLAG_EMPTY_MOOV | FF_MOV_FLAG_SEPARATE_MOOF;
    }

    if (mov->reserved_moov_size){
        mov->reserved_moov_pos= avio_tell(pb);
        if (mov->reserved_moov_size > 0)
            avio_skip(pb, mov->reserved_moov_size);
    }

    if (!(mov->flags & FF_MOV_FLAG_FRAGMENT)) {
        if (mov->flags & FF_MOV_FLAG_FASTSTART)
            mov->reserved_moov_pos = avio_tell(pb);
        mov_write_mdat_tag(pb, mov);
    }

    if (t = av_dict_get(s->metadata, "creation_time", NULL, 0))
        mov->time = ff_iso8601_to_unix_time(t->value);
    if (mov->time)
        mov->time += 0x7C25B080; // 1970 based -> 1904 based

    if (mov->chapter_track)
        if (mov_create_chapter_track(s, mov->chapter_track) < 0)
            goto error;

    if (mov->flags & FF_MOV_FLAG_RTP_HINT) {
        /* Initialize the hint tracks for each audio and video stream */
        for (i = 0; i < s->nb_streams; i++) {
            AVStream *st = s->streams[i];
            if (st->codec->codec_type == AVMEDIA_TYPE_VIDEO ||
                st->codec->codec_type == AVMEDIA_TYPE_AUDIO) {
                if (ff_mov_init_hinting(s, hint_track, i) < 0)
                    goto error;
                hint_track++;
            }
        }
    }

    if (mov->nb_meta_tmcd) {
        /* Initialize the tmcd tracks */
        for (i = 0; i < s->nb_streams; i++) {
            AVStream *st = s->streams[i];
            t = global_tcr;

            if (st->codec->codec_type == AVMEDIA_TYPE_VIDEO) {
                if (!t)
                    t = av_dict_get(st->metadata, "timecode", NULL, 0);
                if (!t)
                    continue;
                if (mov_create_timecode_track(s, tmcd_track, i, t->value) < 0)
                    goto error;
                tmcd_track++;
            }
        }
    }

    avio_flush(pb);

    if (mov->flags & FF_MOV_FLAG_ISML)
        mov_write_isml_manifest(pb, mov);

    if (mov->flags & FF_MOV_FLAG_EMPTY_MOOV) {
        mov_write_moov_tag(pb, mov, s);
        mov->fragments++;
    }

    return 0;
 error:
    mov_free(s);
    return -1;
}

static int get_moov_size(AVFormatContext *s)
{
    int ret;
    AVIOContext *moov_buf;
    MOVMuxContext *mov = s->priv_data;

    if ((ret = ffio_open_null_buf(&moov_buf)) < 0)
        return ret;
    mov_write_moov_tag(moov_buf, mov, s);
    return ffio_close_null_buf(moov_buf);
}

/*
 * This function gets the moov size if moved to the top of the file: the chunk
 * offset table can switch between stco (32-bit entries) to co64 (64-bit
 * entries) when the moov is moved to the beginning, so the size of the moov
 * would change. It also updates the chunk offset tables.
 */
static int compute_moov_size(AVFormatContext *s)
{
    int i, moov_size, moov_size2;
    MOVMuxContext *mov = s->priv_data;

    moov_size = get_moov_size(s);
    if (moov_size < 0)
        return moov_size;

    for (i = 0; i < mov->nb_streams; i++)
        mov->tracks[i].data_offset += moov_size;

    moov_size2 = get_moov_size(s);
    if (moov_size2 < 0)
        return moov_size2;

    /* if the size changed, we just switched from stco to co64 and need to
     * update the offsets */
    if (moov_size2 != moov_size)
        for (i = 0; i < mov->nb_streams; i++)
            mov->tracks[i].data_offset += moov_size2 - moov_size;

    return moov_size2;
}

static int shift_data(AVFormatContext *s)
{
    int ret = 0, moov_size;
    MOVMuxContext *mov = s->priv_data;
    int64_t pos, pos_end = avio_tell(s->pb);
    uint8_t *buf, *read_buf[2];
    int read_buf_id = 0;
    int read_size[2];
    AVIOContext *read_pb;

    moov_size = compute_moov_size(s);
    if (moov_size < 0)
        return moov_size;

    buf = av_malloc(moov_size * 2);
    if (!buf)
        return AVERROR(ENOMEM);
    read_buf[0] = buf;
    read_buf[1] = buf + moov_size;

    /* Shift the data: the AVIO context of the output can only be used for
     * writing, so we re-open the same output, but for reading. It also avoids
     * a read/seek/write/seek back and forth. */
    avio_flush(s->pb);
    ret = avio_open(&read_pb, s->filename, AVIO_FLAG_READ);
    if (ret < 0) {
        av_log(s, AV_LOG_ERROR, "Unable to re-open %s output file for "
               "the second pass (faststart)\n", s->filename);
        goto end;
    }

    /* mark the end of the shift to up to the last data we wrote, and get ready
     * for writing */
    pos_end = avio_tell(s->pb);
    avio_seek(s->pb, mov->reserved_moov_pos + moov_size, SEEK_SET);

    /* start reading at where the new moov will be placed */
    avio_seek(read_pb, mov->reserved_moov_pos, SEEK_SET);
    pos = avio_tell(read_pb);

#define READ_BLOCK do {                                                             \
    read_size[read_buf_id] = avio_read(read_pb, read_buf[read_buf_id], moov_size);  \
    read_buf_id ^= 1;                                                               \
} while (0)

    /* shift data by chunk of at most moov_size */
    READ_BLOCK;
    do {
        int n;
        READ_BLOCK;
        n = read_size[read_buf_id];
        if (n <= 0)
            break;
        avio_write(s->pb, read_buf[read_buf_id], n);
        pos += n;
    } while (pos < pos_end);
    avio_close(read_pb);

end:
    av_free(buf);
    return ret;
}

static int mov_write_trailer(AVFormatContext *s)
{
    MOVMuxContext *mov = s->priv_data;
    AVIOContext *pb = s->pb;
    int res = 0;
    int i;
    int64_t moov_pos;

    /*
     * Before actually writing the trailer, make sure that there are no
     * dangling subtitles, that need a terminating sample.
     */
    for (i = 0; i < mov->nb_streams; i++) {
        MOVTrack *trk = &mov->tracks[i];
        if (trk->enc->codec_id == AV_CODEC_ID_MOV_TEXT &&
            !trk->last_sample_is_subtitle_end) {
            mov_write_subtitle_end_packet(s, i, trk->track_duration);
            trk->last_sample_is_subtitle_end = 1;
        }
    }

    // If there were no chapters when the header was written, but there
    // are chapters now, write them in the trailer.  This only works
    // when we are not doing fragments.
    if (!mov->chapter_track && !(mov->flags & FF_MOV_FLAG_FRAGMENT)) {
        if (mov->mode & (MODE_MP4|MODE_MOV|MODE_IPOD) && s->nb_chapters) {
            mov->chapter_track = mov->nb_streams++;
            if ((res = mov_create_chapter_track(s, mov->chapter_track)) < 0)
                goto error;
        }
    }

    if (!(mov->flags & FF_MOV_FLAG_FRAGMENT)) {
        moov_pos = avio_tell(pb);

        /* Write size of mdat tag */
        if (mov->mdat_size + 8 <= UINT32_MAX) {
            avio_seek(pb, mov->mdat_pos, SEEK_SET);
            avio_wb32(pb, mov->mdat_size + 8);
        } else {
            /* overwrite 'wide' placeholder atom */
            avio_seek(pb, mov->mdat_pos - 8, SEEK_SET);
            /* special value: real atom size will be 64 bit value after
             * tag field */
            avio_wb32(pb, 1);
            ffio_wfourcc(pb, "mdat");
            avio_wb64(pb, mov->mdat_size + 16);
        }
        avio_seek(pb, mov->reserved_moov_size > 0 ? mov->reserved_moov_pos : moov_pos, SEEK_SET);

        if (mov->flags & FF_MOV_FLAG_FASTSTART) {
            av_log(s, AV_LOG_INFO, "Starting second pass: moving the moov atom to the beginning of the file\n");
            res = shift_data(s);
            if (res == 0) {
                avio_seek(s->pb, mov->reserved_moov_pos, SEEK_SET);
                mov_write_moov_tag(pb, mov, s);
            }
        } else if (mov->reserved_moov_size > 0) {
            int64_t size;
            mov_write_moov_tag(pb, mov, s);
            size = mov->reserved_moov_size - (avio_tell(pb) - mov->reserved_moov_pos);
            if (size < 8){
                av_log(s, AV_LOG_ERROR, "reserved_moov_size is too small, needed %"PRId64" additional\n", 8-size);
                return -1;
            }
            avio_wb32(pb, size);
            ffio_wfourcc(pb, "free");
            for (i = 0; i < size; i++)
                avio_w8(pb, 0);
            avio_seek(pb, moov_pos, SEEK_SET);
        } else {
            mov_write_moov_tag(pb, mov, s);
        }
    } else {
        mov_flush_fragment(s);
        mov_write_mfra_tag(pb, mov);
    }

    for (i = 0; i < mov->nb_streams; i++) {
        if (mov->flags & FF_MOV_FLAG_FRAGMENT &&
            mov->tracks[i].vc1_info.struct_offset && s->pb->seekable) {
            int64_t off = avio_tell(pb);
            uint8_t buf[7];
            if (mov_write_dvc1_structs(&mov->tracks[i], buf) >= 0) {
                avio_seek(pb, mov->tracks[i].vc1_info.struct_offset, SEEK_SET);
                avio_write(pb, buf, 7);
                avio_seek(pb, off, SEEK_SET);
            }
        }
    }

error:
    mov_free(s);

    return res;
}

#if CONFIG_MOV_MUXER
MOV_CLASS(mov)
AVOutputFormat ff_mov_muxer = {
    .name              = "mov",
    .long_name         = NULL_IF_CONFIG_SMALL("QuickTime / MOV"),
    .extensions        = "mov",
    .priv_data_size    = sizeof(MOVMuxContext),
    .audio_codec       = AV_CODEC_ID_AAC,
    .video_codec       = CONFIG_LIBX264_ENCODER ?
                         AV_CODEC_ID_H264 : AV_CODEC_ID_MPEG4,
    .write_header      = mov_write_header,
    .write_packet      = mov_write_packet,
    .write_trailer     = mov_write_trailer,
    .flags             = AVFMT_GLOBALHEADER | AVFMT_ALLOW_FLUSH | AVFMT_TS_NEGATIVE,
    .codec_tag         = (const AVCodecTag* const []){
        ff_codec_movvideo_tags, ff_codec_movaudio_tags, 0
    },
    .priv_class        = &mov_muxer_class,
};
#endif
#if CONFIG_TGP_MUXER
MOV_CLASS(tgp)
AVOutputFormat ff_tgp_muxer = {
    .name              = "3gp",
    .long_name         = NULL_IF_CONFIG_SMALL("3GP (3GPP file format)"),
    .extensions        = "3gp",
    .priv_data_size    = sizeof(MOVMuxContext),
    .audio_codec       = AV_CODEC_ID_AMR_NB,
    .video_codec       = AV_CODEC_ID_H263,
    .write_header      = mov_write_header,
    .write_packet      = mov_write_packet,
    .write_trailer     = mov_write_trailer,
    .flags             = AVFMT_GLOBALHEADER | AVFMT_ALLOW_FLUSH | AVFMT_TS_NEGATIVE,
    .codec_tag         = (const AVCodecTag* const []){ codec_3gp_tags, 0 },
    .priv_class        = &tgp_muxer_class,
};
#endif
#if CONFIG_MP4_MUXER
MOV_CLASS(mp4)
AVOutputFormat ff_mp4_muxer = {
    .name              = "mp4",
    .long_name         = NULL_IF_CONFIG_SMALL("MP4 (MPEG-4 Part 14)"),
    .mime_type         = "application/mp4",
    .extensions        = "mp4",
    .priv_data_size    = sizeof(MOVMuxContext),
    .audio_codec       = AV_CODEC_ID_AAC,
    .video_codec       = CONFIG_LIBX264_ENCODER ?
                         AV_CODEC_ID_H264 : AV_CODEC_ID_MPEG4,
    .write_header      = mov_write_header,
    .write_packet      = mov_write_packet,
    .write_trailer     = mov_write_trailer,
    .flags             = AVFMT_GLOBALHEADER | AVFMT_ALLOW_FLUSH | AVFMT_TS_NEGATIVE,
    .codec_tag         = (const AVCodecTag* const []){ ff_mp4_obj_type, 0 },
    .priv_class        = &mp4_muxer_class,
};
#endif
#if CONFIG_PSP_MUXER
MOV_CLASS(psp)
AVOutputFormat ff_psp_muxer = {
    .name              = "psp",
    .long_name         = NULL_IF_CONFIG_SMALL("PSP MP4 (MPEG-4 Part 14)"),
    .extensions        = "mp4,psp",
    .priv_data_size    = sizeof(MOVMuxContext),
    .audio_codec       = AV_CODEC_ID_AAC,
    .video_codec       = CONFIG_LIBX264_ENCODER ?
                         AV_CODEC_ID_H264 : AV_CODEC_ID_MPEG4,
    .write_header      = mov_write_header,
    .write_packet      = mov_write_packet,
    .write_trailer     = mov_write_trailer,
    .flags             = AVFMT_GLOBALHEADER | AVFMT_ALLOW_FLUSH | AVFMT_TS_NEGATIVE,
    .codec_tag         = (const AVCodecTag* const []){ ff_mp4_obj_type, 0 },
    .priv_class        = &psp_muxer_class,
};
#endif
#if CONFIG_TG2_MUXER
MOV_CLASS(tg2)
AVOutputFormat ff_tg2_muxer = {
    .name              = "3g2",
    .long_name         = NULL_IF_CONFIG_SMALL("3GP2 (3GPP2 file format)"),
    .extensions        = "3g2",
    .priv_data_size    = sizeof(MOVMuxContext),
    .audio_codec       = AV_CODEC_ID_AMR_NB,
    .video_codec       = AV_CODEC_ID_H263,
    .write_header      = mov_write_header,
    .write_packet      = mov_write_packet,
    .write_trailer     = mov_write_trailer,
    .flags             = AVFMT_GLOBALHEADER | AVFMT_ALLOW_FLUSH | AVFMT_TS_NEGATIVE,
    .codec_tag         = (const AVCodecTag* const []){ codec_3gp_tags, 0 },
    .priv_class        = &tg2_muxer_class,
};
#endif
#if CONFIG_IPOD_MUXER
MOV_CLASS(ipod)
AVOutputFormat ff_ipod_muxer = {
    .name              = "ipod",
    .long_name         = NULL_IF_CONFIG_SMALL("iPod H.264 MP4 (MPEG-4 Part 14)"),
    .mime_type         = "application/mp4",
    .extensions        = "m4v,m4a",
    .priv_data_size    = sizeof(MOVMuxContext),
    .audio_codec       = AV_CODEC_ID_AAC,
    .video_codec       = AV_CODEC_ID_H264,
    .write_header      = mov_write_header,
    .write_packet      = mov_write_packet,
    .write_trailer     = mov_write_trailer,
    .flags             = AVFMT_GLOBALHEADER | AVFMT_ALLOW_FLUSH | AVFMT_TS_NEGATIVE,
    .codec_tag         = (const AVCodecTag* const []){ codec_ipod_tags, 0 },
    .priv_class        = &ipod_muxer_class,
};
#endif
#if CONFIG_ISMV_MUXER
MOV_CLASS(ismv)
AVOutputFormat ff_ismv_muxer = {
    .name              = "ismv",
    .long_name         = NULL_IF_CONFIG_SMALL("ISMV/ISMA (Smooth Streaming)"),
    .mime_type         = "application/mp4",
    .extensions        = "ismv,isma",
    .priv_data_size    = sizeof(MOVMuxContext),
    .audio_codec       = AV_CODEC_ID_AAC,
    .video_codec       = AV_CODEC_ID_H264,
    .write_header      = mov_write_header,
    .write_packet      = mov_write_packet,
    .write_trailer     = mov_write_trailer,
    .flags             = AVFMT_GLOBALHEADER | AVFMT_ALLOW_FLUSH | AVFMT_TS_NEGATIVE,
    .codec_tag         = (const AVCodecTag* const []){ ff_mp4_obj_type, 0 },
    .priv_class        = &ismv_muxer_class,
};
#endif
#if CONFIG_F4V_MUXER
MOV_CLASS(f4v)
AVOutputFormat ff_f4v_muxer = {
    .name              = "f4v",
    .long_name         = NULL_IF_CONFIG_SMALL("F4V Adobe Flash Video"),
    .mime_type         = "application/f4v",
    .extensions        = "f4v",
    .priv_data_size    = sizeof(MOVMuxContext),
    .audio_codec       = AV_CODEC_ID_AAC,
    .video_codec       = AV_CODEC_ID_H264,
    .write_header      = mov_write_header,
    .write_packet      = mov_write_packet,
    .write_trailer     = mov_write_trailer,
    .flags             = AVFMT_GLOBALHEADER | AVFMT_ALLOW_FLUSH,
    .codec_tag         = (const AVCodecTag* const []){ codec_f4v_tags, 0 },
    .priv_class        = &f4v_muxer_class,
};
#endif<|MERGE_RESOLUTION|>--- conflicted
+++ resolved
@@ -3034,14 +3034,7 @@
         if (i < mov->nb_streams)
             return 0;
 
-<<<<<<< HEAD
         moov_size = get_moov_size(s);
-=======
-        if ((ret = ffio_open_null_buf(&moov_buf)) < 0)
-            return ret;
-        mov_write_moov_tag(moov_buf, mov, s);
-        buf_size = ffio_close_null_buf(moov_buf);
->>>>>>> 72fe16a1
         for (i = 0; i < mov->nb_streams; i++)
             mov->tracks[i].data_offset = pos + moov_size + 8;
 
