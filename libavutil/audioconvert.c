/*
 * Copyright (c) 2006 Michael Niedermayer <michaelni@gmx.at>
 *
 * This file is part of FFmpeg.
 *
 * FFmpeg is free software; you can redistribute it and/or
 * modify it under the terms of the GNU Lesser General Public
 * License as published by the Free Software Foundation; either
 * version 2.1 of the License, or (at your option) any later version.
 *
 * FFmpeg is distributed in the hope that it will be useful,
 * but WITHOUT ANY WARRANTY; without even the implied warranty of
 * MERCHANTABILITY or FITNESS FOR A PARTICULAR PURPOSE.  See the GNU
 * Lesser General Public License for more details.
 *
 * You should have received a copy of the GNU Lesser General Public
 * License along with FFmpeg; if not, write to the Free Software
 * Foundation, Inc., 51 Franklin Street, Fifth Floor, Boston, MA 02110-1301 USA
 */

/**
 * @file
 * audio conversion routines
 */

#include "avstring.h"
#include "avutil.h"
#include "audioconvert.h"
#include "bprint.h"
#include "common.h"

<<<<<<< HEAD
struct channel_name {
    const char *name;
    const char *description;
};

static const struct channel_name channel_names[] = {
     [0] = { "FL",        "front left"            },
     [1] = { "FR",        "front right"           },
     [2] = { "FC",        "front center"          },
     [3] = { "LFE",       "low frequency"         },
     [4] = { "BL",        "back left"             },
     [5] = { "BR",        "back right"            },
     [6] = { "FLC",       "front left-of-center"  },
     [7] = { "FRC",       "front right-of-center" },
     [8] = { "BC",        "back center"           },
     [9] = { "SL",        "side left"             },
    [10] = { "SR",        "side right"            },
    [11] = { "TC",        "top center"            },
    [12] = { "TFL",       "top front left"        },
    [13] = { "TFC",       "top front center"      },
    [14] = { "TFR",       "top front right"       },
    [15] = { "TBL",       "top back left"         },
    [16] = { "TBC",       "top back center"       },
    [17] = { "TBR",       "top back right"        },
    [29] = { "DL",        "downmix left"          },
    [30] = { "DR",        "downmix right"         },
    [31] = { "WL",        "wide left"             },
    [32] = { "WR",        "wide right"            },
    [33] = { "SDL",       "surround direct left"  },
    [34] = { "SDR",       "surround direct right" },
=======
static const char * const channel_names[] = {
    [0]  = "FL",        /* front left */
    [1]  = "FR",        /* front right */
    [2]  = "FC",        /* front center */
    [3]  = "LFE",       /* low frequency */
    [4]  = "BL",        /* back left */
    [5]  = "BR",        /* back right */
    [6]  = "FLC",       /* front left-of-center  */
    [7]  = "FRC",       /* front right-of-center */
    [8]  = "BC",        /* back-center */
    [9]  = "SL",        /* side left */
    [10] = "SR",        /* side right */
    [11] = "TC",        /* top center */
    [12] = "TFL",       /* top front left */
    [13] = "TFC",       /* top front center */
    [14] = "TFR",       /* top front right */
    [15] = "TBL",       /* top back left */
    [16] = "TBC",       /* top back center */
    [17] = "TBR",       /* top back right */
    [29] = "DL",        /* downmix left */
    [30] = "DR",        /* downmix right */
    [31] = "WL",        /* wide left */
    [32] = "WR",        /* wide right */
    [33] = "SDL",       /* surround direct left */
    [34] = "SDR",       /* surround direct right */
    [35] = "LFE2",      /* low frequency 2 */
>>>>>>> ca6b544a
};

static const char *get_channel_name(int channel_id)
{
    if (channel_id < 0 || channel_id >= FF_ARRAY_ELEMS(channel_names))
        return NULL;
    return channel_names[channel_id].name;
}

static const struct {
    const char *name;
    int         nb_channels;
    uint64_t     layout;
} channel_layout_map[] = {
    { "mono",        1,  AV_CH_LAYOUT_MONO },
    { "stereo",      2,  AV_CH_LAYOUT_STEREO },
    { "2.1",         3,  AV_CH_LAYOUT_2POINT1 },
    { "3.0",         3,  AV_CH_LAYOUT_SURROUND },
    { "3.0(back)",   3,  AV_CH_LAYOUT_2_1 },
    { "4.0",         4,  AV_CH_LAYOUT_4POINT0 },
    { "quad",        4,  AV_CH_LAYOUT_QUAD },
    { "quad(side)",  4,  AV_CH_LAYOUT_2_2 },
    { "3.1",         4,  AV_CH_LAYOUT_3POINT1 },
    { "5.0",         5,  AV_CH_LAYOUT_5POINT0_BACK },
    { "5.0(side)",   5,  AV_CH_LAYOUT_5POINT0 },
    { "4.1",         5,  AV_CH_LAYOUT_4POINT1 },
    { "5.1",         6,  AV_CH_LAYOUT_5POINT1_BACK },
    { "5.1(side)",   6,  AV_CH_LAYOUT_5POINT1 },
    { "6.0",         6,  AV_CH_LAYOUT_6POINT0 },
    { "6.0(front)",  6,  AV_CH_LAYOUT_6POINT0_FRONT },
    { "hexagonal",   6,  AV_CH_LAYOUT_HEXAGONAL },
    { "6.1",         7,  AV_CH_LAYOUT_6POINT1 },
    { "6.1",         7,  AV_CH_LAYOUT_6POINT1_BACK },
    { "6.1(front)",  7,  AV_CH_LAYOUT_6POINT1_FRONT },
    { "7.0",         7,  AV_CH_LAYOUT_7POINT0 },
    { "7.0(front)",  7,  AV_CH_LAYOUT_7POINT0_FRONT },
    { "7.1",         8,  AV_CH_LAYOUT_7POINT1 },
    { "7.1(wide)",   8,  AV_CH_LAYOUT_7POINT1_WIDE },
    { "octagonal",   8,  AV_CH_LAYOUT_OCTAGONAL },
    { "downmix",     2,  AV_CH_LAYOUT_STEREO_DOWNMIX, },
};

static uint64_t get_channel_layout_single(const char *name, int name_len)
{
    int i;
    char *end;
    int64_t layout;

    for (i = 0; i < FF_ARRAY_ELEMS(channel_layout_map); i++) {
        if (strlen(channel_layout_map[i].name) == name_len &&
            !memcmp(channel_layout_map[i].name, name, name_len))
            return channel_layout_map[i].layout;
    }
    for (i = 0; i < FF_ARRAY_ELEMS(channel_names); i++)
        if (channel_names[i].name &&
            strlen(channel_names[i].name) == name_len &&
            !memcmp(channel_names[i].name, name, name_len))
            return (int64_t)1 << i;
    i = strtol(name, &end, 10);
    if (end - name == name_len ||
        (end + 1 - name == name_len && *end  == 'c'))
        return av_get_default_channel_layout(i);
    layout = strtoll(name, &end, 0);
    if (end - name == name_len)
        return FFMAX(layout, 0);
    return 0;
}

uint64_t av_get_channel_layout(const char *name)
{
    const char *n, *e;
    const char *name_end = name + strlen(name);
    int64_t layout = 0, layout_single;

    for (n = name; n < name_end; n = e + 1) {
        for (e = n; e < name_end && *e != '+' && *e != '|'; e++);
        layout_single = get_channel_layout_single(n, e - n);
        if (!layout_single)
            return 0;
        layout |= layout_single;
    }
    return layout;
}

void av_bprint_channel_layout(struct AVBPrint *bp,
                              int nb_channels, uint64_t channel_layout)
{
    int i;

    if (nb_channels <= 0)
        nb_channels = av_get_channel_layout_nb_channels(channel_layout);

    for (i = 0; i < FF_ARRAY_ELEMS(channel_layout_map); i++)
        if (nb_channels    == channel_layout_map[i].nb_channels &&
            channel_layout == channel_layout_map[i].layout) {
            av_bprintf(bp, "%s", channel_layout_map[i].name);
            return;
        }

    av_bprintf(bp, "%d channels", nb_channels);
    if (channel_layout) {
        int i, ch;
        av_bprintf(bp, " (");
        for (i = 0, ch = 0; i < 64; i++) {
            if ((channel_layout & (UINT64_C(1) << i))) {
                const char *name = get_channel_name(i);
                if (name) {
                    if (ch > 0)
                        av_bprintf(bp, "+");
                    av_bprintf(bp, "%s", name);
                }
                ch++;
            }
        }
        av_bprintf(bp, ")");
    }
}

void av_get_channel_layout_string(char *buf, int buf_size,
                                  int nb_channels, uint64_t channel_layout)
{
    AVBPrint bp;

    av_bprint_init_for_buffer(&bp, buf, buf_size);
    av_bprint_channel_layout(&bp, nb_channels, channel_layout);
}

int av_get_channel_layout_nb_channels(uint64_t channel_layout)
{
    return av_popcount64(channel_layout);
}

int64_t av_get_default_channel_layout(int nb_channels) {
    int i;
    for (i = 0; i < FF_ARRAY_ELEMS(channel_layout_map); i++)
        if (nb_channels == channel_layout_map[i].nb_channels)
            return channel_layout_map[i].layout;
    return 0;
}

int av_get_channel_layout_channel_index(uint64_t channel_layout,
                                        uint64_t channel)
{
    if (!(channel_layout & channel) ||
        av_get_channel_layout_nb_channels(channel) != 1)
        return AVERROR(EINVAL);
    channel_layout &= channel - 1;
    return av_get_channel_layout_nb_channels(channel_layout);
}

const char *av_get_channel_name(uint64_t channel)
{
    int i;
    if (av_get_channel_layout_nb_channels(channel) != 1)
        return NULL;
    for (i = 0; i < 64; i++)
        if ((1ULL<<i) & channel)
            return get_channel_name(i);
    return NULL;
}

const char *av_get_channel_description(uint64_t channel)
{
    int i;
    if (av_get_channel_layout_nb_channels(channel) != 1)
        return NULL;
    for (i = 0; i < FF_ARRAY_ELEMS(channel_names); i++)
        if ((1ULL<<i) & channel)
            return channel_names[i].description;
    return NULL;
}

uint64_t av_channel_layout_extract_channel(uint64_t channel_layout, int index)
{
    int i;

    if (av_get_channel_layout_nb_channels(channel_layout) <= index)
        return 0;

    for (i = 0; i < 64; i++) {
        if ((1ULL << i) & channel_layout && !index--)
            return 1ULL << i;
    }
    return 0;
}

int av_get_standard_channel_layout(unsigned index, uint64_t *layout,
                                   const char **name)
{
    if (index >= FF_ARRAY_ELEMS(channel_layout_map))
        return AVERROR_EOF;
    if (layout) *layout = channel_layout_map[index].layout;
    if (name)   *name   = channel_layout_map[index].name;
    return 0;
}<|MERGE_RESOLUTION|>--- conflicted
+++ resolved
@@ -29,7 +29,6 @@
 #include "bprint.h"
 #include "common.h"
 
-<<<<<<< HEAD
 struct channel_name {
     const char *name;
     const char *description;
@@ -60,34 +59,7 @@
     [32] = { "WR",        "wide right"            },
     [33] = { "SDL",       "surround direct left"  },
     [34] = { "SDR",       "surround direct right" },
-=======
-static const char * const channel_names[] = {
-    [0]  = "FL",        /* front left */
-    [1]  = "FR",        /* front right */
-    [2]  = "FC",        /* front center */
-    [3]  = "LFE",       /* low frequency */
-    [4]  = "BL",        /* back left */
-    [5]  = "BR",        /* back right */
-    [6]  = "FLC",       /* front left-of-center  */
-    [7]  = "FRC",       /* front right-of-center */
-    [8]  = "BC",        /* back-center */
-    [9]  = "SL",        /* side left */
-    [10] = "SR",        /* side right */
-    [11] = "TC",        /* top center */
-    [12] = "TFL",       /* top front left */
-    [13] = "TFC",       /* top front center */
-    [14] = "TFR",       /* top front right */
-    [15] = "TBL",       /* top back left */
-    [16] = "TBC",       /* top back center */
-    [17] = "TBR",       /* top back right */
-    [29] = "DL",        /* downmix left */
-    [30] = "DR",        /* downmix right */
-    [31] = "WL",        /* wide left */
-    [32] = "WR",        /* wide right */
-    [33] = "SDL",       /* surround direct left */
-    [34] = "SDR",       /* surround direct right */
-    [35] = "LFE2",      /* low frequency 2 */
->>>>>>> ca6b544a
+    [35] = { "LFE2",      "low frequency 2"       },
 };
 
 static const char *get_channel_name(int channel_id)
