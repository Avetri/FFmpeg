/*
 * H.26L/H.264/AVC/JVT/14496-10/... parameter set decoding
 * Copyright (c) 2003 Michael Niedermayer <michaelni@gmx.at>
 *
 * This file is part of FFmpeg.
 *
 * FFmpeg is free software; you can redistribute it and/or
 * modify it under the terms of the GNU Lesser General Public
 * License as published by the Free Software Foundation; either
 * version 2.1 of the License, or (at your option) any later version.
 *
 * FFmpeg is distributed in the hope that it will be useful,
 * but WITHOUT ANY WARRANTY; without even the implied warranty of
 * MERCHANTABILITY or FITNESS FOR A PARTICULAR PURPOSE.  See the GNU
 * Lesser General Public License for more details.
 *
 * You should have received a copy of the GNU Lesser General Public
 * License along with FFmpeg; if not, write to the Free Software
 * Foundation, Inc., 51 Franklin Street, Fifth Floor, Boston, MA 02110-1301 USA
 */

/**
 * @file
 * H.264 / AVC / MPEG-4 part10 parameter set decoding.
 * @author Michael Niedermayer <michaelni@gmx.at>
 */

#include <inttypes.h>

#include "libavutil/imgutils.h"
#include "internal.h"
#include "mathops.h"
#include "avcodec.h"
#include "h264data.h"
#include "h264_ps.h"
#include "golomb.h"

#define MAX_LOG2_MAX_FRAME_NUM    (12 + 4)
#define MIN_LOG2_MAX_FRAME_NUM    4

#define EXTENDED_SAR       255

static const uint8_t default_scaling4[2][16] = {
    {  6, 13, 20, 28, 13, 20, 28, 32,
      20, 28, 32, 37, 28, 32, 37, 42 },
    { 10, 14, 20, 24, 14, 20, 24, 27,
      20, 24, 27, 30, 24, 27, 30, 34 }
};

static const uint8_t default_scaling8[2][64] = {
    {  6, 10, 13, 16, 18, 23, 25, 27,
      10, 11, 16, 18, 23, 25, 27, 29,
      13, 16, 18, 23, 25, 27, 29, 31,
      16, 18, 23, 25, 27, 29, 31, 33,
      18, 23, 25, 27, 29, 31, 33, 36,
      23, 25, 27, 29, 31, 33, 36, 38,
      25, 27, 29, 31, 33, 36, 38, 40,
      27, 29, 31, 33, 36, 38, 40, 42 },
    {  9, 13, 15, 17, 19, 21, 22, 24,
      13, 13, 17, 19, 21, 22, 24, 25,
      15, 17, 19, 21, 22, 24, 25, 27,
      17, 19, 21, 22, 24, 25, 27, 28,
      19, 21, 22, 24, 25, 27, 28, 30,
      21, 22, 24, 25, 27, 28, 30, 32,
      22, 24, 25, 27, 28, 30, 32, 33,
      24, 25, 27, 28, 30, 32, 33, 35 }
};

/* maximum number of MBs in the DPB for a given level */
static const int level_max_dpb_mbs[][2] = {
    { 10, 396       },
    { 11, 900       },
    { 12, 2376      },
    { 13, 2376      },
    { 20, 2376      },
    { 21, 4752      },
    { 22, 8100      },
    { 30, 8100      },
    { 31, 18000     },
    { 32, 20480     },
    { 40, 32768     },
    { 41, 32768     },
    { 42, 34816     },
    { 50, 110400    },
    { 51, 184320    },
    { 52, 184320    },
};

static void remove_pps(H264ParamSets *s, int id)
{
    av_buffer_unref(&s->pps_list[id]);
}

static void remove_sps(H264ParamSets *s, int id)
{
#if 0
    int i;
    if (s->sps_list[id]) {
        /* drop all PPS that depend on this SPS */
        for (i = 0; i < FF_ARRAY_ELEMS(s->pps_list); i++)
            if (s->pps_list[i] && ((PPS*)s->pps_list[i]->data)->sps_id == id)
                remove_pps(s, i);
    }
#endif
    av_buffer_unref(&s->sps_list[id]);
}

static inline int decode_hrd_parameters(GetBitContext *gb, AVCodecContext *avctx,
                                        SPS *sps)
{
    int cpb_count, i;
    cpb_count = get_ue_golomb_31(gb) + 1;

    if (cpb_count > 32U) {
        av_log(avctx, AV_LOG_ERROR, "cpb_count %d invalid\n", cpb_count);
        return AVERROR_INVALIDDATA;
    }

    get_bits(gb, 4); /* bit_rate_scale */
    get_bits(gb, 4); /* cpb_size_scale */
    for (i = 0; i < cpb_count; i++) {
        get_ue_golomb_long(gb); /* bit_rate_value_minus1 */
        get_ue_golomb_long(gb); /* cpb_size_value_minus1 */
        get_bits1(gb);          /* cbr_flag */
    }
    sps->initial_cpb_removal_delay_length = get_bits(gb, 5) + 1;
    sps->cpb_removal_delay_length         = get_bits(gb, 5) + 1;
    sps->dpb_output_delay_length          = get_bits(gb, 5) + 1;
    sps->time_offset_length               = get_bits(gb, 5);
    sps->cpb_cnt                          = cpb_count;
    return 0;
}

static inline int decode_vui_parameters(GetBitContext *gb, AVCodecContext *avctx,
                                        SPS *sps)
{
    int aspect_ratio_info_present_flag;
    unsigned int aspect_ratio_idc;

    aspect_ratio_info_present_flag = get_bits1(gb);

    if (aspect_ratio_info_present_flag) {
        aspect_ratio_idc = get_bits(gb, 8);
        if (aspect_ratio_idc == EXTENDED_SAR) {
            sps->sar.num = get_bits(gb, 16);
            sps->sar.den = get_bits(gb, 16);
        } else if (aspect_ratio_idc < FF_ARRAY_ELEMS(ff_h264_pixel_aspect)) {
            sps->sar = ff_h264_pixel_aspect[aspect_ratio_idc];
        } else {
            av_log(avctx, AV_LOG_ERROR, "illegal aspect ratio\n");
            return AVERROR_INVALIDDATA;
        }
    } else {
        sps->sar.num =
        sps->sar.den = 0;
    }

    if (get_bits1(gb))      /* overscan_info_present_flag */
        get_bits1(gb);      /* overscan_appropriate_flag */

    sps->video_signal_type_present_flag = get_bits1(gb);
    if (sps->video_signal_type_present_flag) {
        get_bits(gb, 3);                 /* video_format */
        sps->full_range = get_bits1(gb); /* video_full_range_flag */

        sps->colour_description_present_flag = get_bits1(gb);
        if (sps->colour_description_present_flag) {
            sps->color_primaries = get_bits(gb, 8); /* colour_primaries */
            sps->color_trc       = get_bits(gb, 8); /* transfer_characteristics */
            sps->colorspace      = get_bits(gb, 8); /* matrix_coefficients */
            if (sps->color_primaries >= AVCOL_PRI_NB)
                sps->color_primaries = AVCOL_PRI_UNSPECIFIED;
            if (sps->color_trc >= AVCOL_TRC_NB)
                sps->color_trc = AVCOL_TRC_UNSPECIFIED;
            if (sps->colorspace >= AVCOL_SPC_NB)
                sps->colorspace = AVCOL_SPC_UNSPECIFIED;
        }
    }

    /* chroma_location_info_present_flag */
    if (get_bits1(gb)) {
        /* chroma_sample_location_type_top_field */
        avctx->chroma_sample_location = get_ue_golomb(gb) + 1;
        get_ue_golomb(gb);  /* chroma_sample_location_type_bottom_field */
    }

    if (show_bits1(gb) && get_bits_left(gb) < 10) {
        av_log(avctx, AV_LOG_WARNING, "Truncated VUI\n");
        return 0;
    }

    sps->timing_info_present_flag = get_bits1(gb);
    if (sps->timing_info_present_flag) {
        unsigned num_units_in_tick = get_bits_long(gb, 32);
        unsigned time_scale        = get_bits_long(gb, 32);
        if (!num_units_in_tick || !time_scale) {
            av_log(avctx, AV_LOG_ERROR,
                   "time_scale/num_units_in_tick invalid or unsupported (%u/%u)\n",
                   time_scale, num_units_in_tick);
            sps->timing_info_present_flag = 0;
        } else {
            sps->num_units_in_tick = num_units_in_tick;
            sps->time_scale = time_scale;
        }
        sps->fixed_frame_rate_flag = get_bits1(gb);
    }

    sps->nal_hrd_parameters_present_flag = get_bits1(gb);
    if (sps->nal_hrd_parameters_present_flag)
        if (decode_hrd_parameters(gb, avctx, sps) < 0)
            return AVERROR_INVALIDDATA;
    sps->vcl_hrd_parameters_present_flag = get_bits1(gb);
    if (sps->vcl_hrd_parameters_present_flag)
        if (decode_hrd_parameters(gb, avctx, sps) < 0)
            return AVERROR_INVALIDDATA;
    if (sps->nal_hrd_parameters_present_flag ||
        sps->vcl_hrd_parameters_present_flag)
        get_bits1(gb);     /* low_delay_hrd_flag */
    sps->pic_struct_present_flag = get_bits1(gb);
    if (!get_bits_left(gb))
        return 0;
    sps->bitstream_restriction_flag = get_bits1(gb);
    if (sps->bitstream_restriction_flag) {
        get_bits1(gb);     /* motion_vectors_over_pic_boundaries_flag */
        get_ue_golomb(gb); /* max_bytes_per_pic_denom */
        get_ue_golomb(gb); /* max_bits_per_mb_denom */
        get_ue_golomb(gb); /* log2_max_mv_length_horizontal */
        get_ue_golomb(gb); /* log2_max_mv_length_vertical */
        sps->num_reorder_frames = get_ue_golomb(gb);
        get_ue_golomb(gb); /*max_dec_frame_buffering*/

        if (get_bits_left(gb) < 0) {
            sps->num_reorder_frames         = 0;
            sps->bitstream_restriction_flag = 0;
        }

        if (sps->num_reorder_frames > 16U
            /* max_dec_frame_buffering || max_dec_frame_buffering > 16 */) {
            av_log(avctx, AV_LOG_ERROR,
                   "Clipping illegal num_reorder_frames %d\n",
                   sps->num_reorder_frames);
            sps->num_reorder_frames = 16;
            return AVERROR_INVALIDDATA;
        }
    }

    return 0;
}

static void decode_scaling_list(GetBitContext *gb, uint8_t *factors, int size,
                                const uint8_t *jvt_list,
                                const uint8_t *fallback_list)
{
    int i, last = 8, next = 8;
    const uint8_t *scan = size == 16 ? ff_zigzag_scan : ff_zigzag_direct;
    if (!get_bits1(gb)) /* matrix not written, we use the predicted one */
        memcpy(factors, fallback_list, size * sizeof(uint8_t));
    else
        for (i = 0; i < size; i++) {
            if (next)
                next = (last + get_se_golomb(gb)) & 0xff;
            if (!i && !next) { /* matrix not written, we use the preset one */
                memcpy(factors, jvt_list, size * sizeof(uint8_t));
                break;
            }
            last = factors[scan[i]] = next ? next : last;
        }
}

/* returns non zero if the provided SPS scaling matrix has been filled */
static int decode_scaling_matrices(GetBitContext *gb, const SPS *sps,
                                    const PPS *pps, int is_sps,
                                    uint8_t(*scaling_matrix4)[16],
                                    uint8_t(*scaling_matrix8)[64])
{
    int fallback_sps = !is_sps && sps->scaling_matrix_present;
    const uint8_t *fallback[4] = {
        fallback_sps ? sps->scaling_matrix4[0] : default_scaling4[0],
        fallback_sps ? sps->scaling_matrix4[3] : default_scaling4[1],
        fallback_sps ? sps->scaling_matrix8[0] : default_scaling8[0],
        fallback_sps ? sps->scaling_matrix8[3] : default_scaling8[1]
    };
    int ret = 0;
    if (get_bits1(gb)) {
        ret = is_sps;
        decode_scaling_list(gb, scaling_matrix4[0], 16, default_scaling4[0], fallback[0]);        // Intra, Y
        decode_scaling_list(gb, scaling_matrix4[1], 16, default_scaling4[0], scaling_matrix4[0]); // Intra, Cr
        decode_scaling_list(gb, scaling_matrix4[2], 16, default_scaling4[0], scaling_matrix4[1]); // Intra, Cb
        decode_scaling_list(gb, scaling_matrix4[3], 16, default_scaling4[1], fallback[1]);        // Inter, Y
        decode_scaling_list(gb, scaling_matrix4[4], 16, default_scaling4[1], scaling_matrix4[3]); // Inter, Cr
        decode_scaling_list(gb, scaling_matrix4[5], 16, default_scaling4[1], scaling_matrix4[4]); // Inter, Cb
        if (is_sps || pps->transform_8x8_mode) {
            decode_scaling_list(gb, scaling_matrix8[0], 64, default_scaling8[0], fallback[2]); // Intra, Y
            decode_scaling_list(gb, scaling_matrix8[3], 64, default_scaling8[1], fallback[3]); // Inter, Y
            if (sps->chroma_format_idc == 3) {
                decode_scaling_list(gb, scaling_matrix8[1], 64, default_scaling8[0], scaling_matrix8[0]); // Intra, Cr
                decode_scaling_list(gb, scaling_matrix8[4], 64, default_scaling8[1], scaling_matrix8[3]); // Inter, Cr
                decode_scaling_list(gb, scaling_matrix8[2], 64, default_scaling8[0], scaling_matrix8[1]); // Intra, Cb
                decode_scaling_list(gb, scaling_matrix8[5], 64, default_scaling8[1], scaling_matrix8[4]); // Inter, Cb
            }
        }
    }

    return ret;
}

void ff_h264_ps_uninit(H264ParamSets *ps)
{
    int i;

    for (i = 0; i < MAX_SPS_COUNT; i++)
        av_buffer_unref(&ps->sps_list[i]);

    for (i = 0; i < MAX_PPS_COUNT; i++)
        av_buffer_unref(&ps->pps_list[i]);

    av_buffer_unref(&ps->sps_ref);
    av_buffer_unref(&ps->pps_ref);

    ps->pps = NULL;
    ps->sps = NULL;
}

int ff_h264_decode_seq_parameter_set(GetBitContext *gb, AVCodecContext *avctx,
                                     H264ParamSets *ps, int ignore_truncation)
{
    AVBufferRef *sps_buf;
    int profile_idc, level_idc, constraint_set_flags = 0;
    unsigned int sps_id;
    int i, log2_max_frame_num_minus4;
    SPS *sps;

    sps_buf = av_buffer_allocz(sizeof(*sps));
    if (!sps_buf)
        return AVERROR(ENOMEM);
    sps = (SPS*)sps_buf->data;

    sps->data_size = gb->buffer_end - gb->buffer;
    if (sps->data_size > sizeof(sps->data)) {
        av_log(avctx, AV_LOG_WARNING, "Truncating likely oversized SPS\n");
        sps->data_size = sizeof(sps->data);
    }
    memcpy(sps->data, gb->buffer, sps->data_size);

    profile_idc           = get_bits(gb, 8);
    constraint_set_flags |= get_bits1(gb) << 0;   // constraint_set0_flag
    constraint_set_flags |= get_bits1(gb) << 1;   // constraint_set1_flag
    constraint_set_flags |= get_bits1(gb) << 2;   // constraint_set2_flag
    constraint_set_flags |= get_bits1(gb) << 3;   // constraint_set3_flag
    constraint_set_flags |= get_bits1(gb) << 4;   // constraint_set4_flag
    constraint_set_flags |= get_bits1(gb) << 5;   // constraint_set5_flag
    skip_bits(gb, 2);                             // reserved_zero_2bits
    level_idc = get_bits(gb, 8);
    sps_id    = get_ue_golomb_31(gb);

    if (sps_id >= MAX_SPS_COUNT) {
        av_log(avctx, AV_LOG_ERROR, "sps_id %u out of range\n", sps_id);
        goto fail;
    }

    sps->sps_id               = sps_id;
    sps->time_offset_length   = 24;
    sps->profile_idc          = profile_idc;
    sps->constraint_set_flags = constraint_set_flags;
    sps->level_idc            = level_idc;
    sps->full_range           = -1;

    memset(sps->scaling_matrix4, 16, sizeof(sps->scaling_matrix4));
    memset(sps->scaling_matrix8, 16, sizeof(sps->scaling_matrix8));
    sps->scaling_matrix_present = 0;
    sps->colorspace = 2; //AVCOL_SPC_UNSPECIFIED

    if (sps->profile_idc == 100 ||  // High profile
        sps->profile_idc == 110 ||  // High10 profile
        sps->profile_idc == 122 ||  // High422 profile
        sps->profile_idc == 244 ||  // High444 Predictive profile
        sps->profile_idc ==  44 ||  // Cavlc444 profile
        sps->profile_idc ==  83 ||  // Scalable Constrained High profile (SVC)
        sps->profile_idc ==  86 ||  // Scalable High Intra profile (SVC)
        sps->profile_idc == 118 ||  // Stereo High profile (MVC)
        sps->profile_idc == 128 ||  // Multiview High profile (MVC)
        sps->profile_idc == 138 ||  // Multiview Depth High profile (MVCD)
        sps->profile_idc == 144) {  // old High444 profile
        sps->chroma_format_idc = get_ue_golomb_31(gb);
        if (sps->chroma_format_idc > 3U) {
            avpriv_request_sample(avctx, "chroma_format_idc %u",
                                  sps->chroma_format_idc);
            goto fail;
        } else if (sps->chroma_format_idc == 3) {
            sps->residual_color_transform_flag = get_bits1(gb);
            if (sps->residual_color_transform_flag) {
                av_log(avctx, AV_LOG_ERROR, "separate color planes are not supported\n");
                goto fail;
            }
        }
        sps->bit_depth_luma   = get_ue_golomb(gb) + 8;
        sps->bit_depth_chroma = get_ue_golomb(gb) + 8;
        if (sps->bit_depth_chroma != sps->bit_depth_luma) {
            avpriv_request_sample(avctx,
                                  "Different chroma and luma bit depth");
            goto fail;
        }
        if (sps->bit_depth_luma   < 8 || sps->bit_depth_luma   > 14 ||
            sps->bit_depth_chroma < 8 || sps->bit_depth_chroma > 14) {
            av_log(avctx, AV_LOG_ERROR, "illegal bit depth value (%d, %d)\n",
                   sps->bit_depth_luma, sps->bit_depth_chroma);
            goto fail;
        }
        sps->transform_bypass = get_bits1(gb);
        sps->scaling_matrix_present |= decode_scaling_matrices(gb, sps, NULL, 1,
                                sps->scaling_matrix4, sps->scaling_matrix8);
    } else {
        sps->chroma_format_idc = 1;
        sps->bit_depth_luma    = 8;
        sps->bit_depth_chroma  = 8;
    }

    log2_max_frame_num_minus4 = get_ue_golomb(gb);
    if (log2_max_frame_num_minus4 < MIN_LOG2_MAX_FRAME_NUM - 4 ||
        log2_max_frame_num_minus4 > MAX_LOG2_MAX_FRAME_NUM - 4) {
        av_log(avctx, AV_LOG_ERROR,
               "log2_max_frame_num_minus4 out of range (0-12): %d\n",
               log2_max_frame_num_minus4);
        goto fail;
    }
    sps->log2_max_frame_num = log2_max_frame_num_minus4 + 4;

    sps->poc_type = get_ue_golomb_31(gb);

    if (sps->poc_type == 0) { // FIXME #define
        unsigned t = get_ue_golomb(gb);
        if (t>12) {
            av_log(avctx, AV_LOG_ERROR, "log2_max_poc_lsb (%d) is out of range\n", t);
            goto fail;
        }
        sps->log2_max_poc_lsb = t + 4;
    } else if (sps->poc_type == 1) { // FIXME #define
        sps->delta_pic_order_always_zero_flag = get_bits1(gb);
        sps->offset_for_non_ref_pic           = get_se_golomb(gb);
        sps->offset_for_top_to_bottom_field   = get_se_golomb(gb);
        sps->poc_cycle_length                 = get_ue_golomb(gb);

        if ((unsigned)sps->poc_cycle_length >=
            FF_ARRAY_ELEMS(sps->offset_for_ref_frame)) {
            av_log(avctx, AV_LOG_ERROR,
                   "poc_cycle_length overflow %d\n", sps->poc_cycle_length);
            goto fail;
        }

        for (i = 0; i < sps->poc_cycle_length; i++)
            sps->offset_for_ref_frame[i] = get_se_golomb(gb);
    } else if (sps->poc_type != 2) {
        av_log(avctx, AV_LOG_ERROR, "illegal POC type %d\n", sps->poc_type);
        goto fail;
    }

    sps->ref_frame_count = get_ue_golomb_31(gb);
    if (avctx->codec_tag == MKTAG('S', 'M', 'V', '2'))
        sps->ref_frame_count = FFMAX(2, sps->ref_frame_count);
    if (sps->ref_frame_count > MAX_DELAYED_PIC_COUNT) {
        av_log(avctx, AV_LOG_ERROR,
               "too many reference frames %d\n", sps->ref_frame_count);
        goto fail;
    }
    sps->gaps_in_frame_num_allowed_flag = get_bits1(gb);
    sps->mb_width                       = get_ue_golomb(gb) + 1;
    sps->mb_height                      = get_ue_golomb(gb) + 1;
<<<<<<< HEAD
=======

    sps->frame_mbs_only_flag = get_bits1(gb);

    if (sps->mb_height >= INT_MAX / 2) {
        av_log(avctx, AV_LOG_ERROR, "height overflow\n");
        goto fail;
    }
    sps->mb_height *= 2 - sps->frame_mbs_only_flag;

    if ((unsigned)sps->mb_width  >= INT_MAX / 16 ||
        (unsigned)sps->mb_height >= INT_MAX / 16 ||
        av_image_check_size(16 * sps->mb_width,
                            16 * sps->mb_height, 0, avctx)) {
        av_log(avctx, AV_LOG_ERROR, "mb_width/height overflow\n");
        goto fail;
    }
>>>>>>> a8cbe5a0

    if (!sps->frame_mbs_only_flag)
        sps->mb_aff = get_bits1(gb);
    else
        sps->mb_aff = 0;

    if ((unsigned)sps->mb_width  >= INT_MAX / 16 ||
        (unsigned)sps->mb_height >= INT_MAX / (16 * (2 - sps->frame_mbs_only_flag)) ||
        av_image_check_size(16 * sps->mb_width,
                            16 * sps->mb_height * (2 - sps->frame_mbs_only_flag), 0, avctx)) {
        av_log(avctx, AV_LOG_ERROR, "mb_width/height overflow\n");
        goto fail;
    }

    sps->direct_8x8_inference_flag = get_bits1(gb);

#ifndef ALLOW_INTERLACE
    if (sps->mb_aff)
        av_log(avctx, AV_LOG_ERROR,
               "MBAFF support not included; enable it at compile-time.\n");
#endif
    sps->crop = get_bits1(gb);
    if (sps->crop) {
        unsigned int crop_left   = get_ue_golomb(gb);
        unsigned int crop_right  = get_ue_golomb(gb);
        unsigned int crop_top    = get_ue_golomb(gb);
        unsigned int crop_bottom = get_ue_golomb(gb);
        int width  = 16 * sps->mb_width;
        int height = 16 * sps->mb_height * (2 - sps->frame_mbs_only_flag);

        if (avctx->flags2 & AV_CODEC_FLAG2_IGNORE_CROP) {
            av_log(avctx, AV_LOG_DEBUG, "discarding sps cropping, original "
                                           "values are l:%d r:%d t:%d b:%d\n",
                   crop_left, crop_right, crop_top, crop_bottom);

            sps->crop_left   =
            sps->crop_right  =
            sps->crop_top    =
            sps->crop_bottom = 0;
        } else {
            int vsub   = (sps->chroma_format_idc == 1) ? 1 : 0;
            int hsub   = (sps->chroma_format_idc == 1 ||
                          sps->chroma_format_idc == 2) ? 1 : 0;
            int step_x = 1 << hsub;
            int step_y = (2 - sps->frame_mbs_only_flag) << vsub;

            if (crop_left & (0x1F >> (sps->bit_depth_luma > 8)) &&
                !(avctx->flags & AV_CODEC_FLAG_UNALIGNED)) {
                crop_left &= ~(0x1F >> (sps->bit_depth_luma > 8));
                av_log(avctx, AV_LOG_WARNING,
                       "Reducing left cropping to %d "
                       "chroma samples to preserve alignment.\n",
                       crop_left);
            }

            if (crop_left  > (unsigned)INT_MAX / 4 / step_x ||
                crop_right > (unsigned)INT_MAX / 4 / step_x ||
                crop_top   > (unsigned)INT_MAX / 4 / step_y ||
                crop_bottom> (unsigned)INT_MAX / 4 / step_y ||
                (crop_left + crop_right ) * step_x >= width ||
                (crop_top  + crop_bottom) * step_y >= height
            ) {
                av_log(avctx, AV_LOG_ERROR, "crop values invalid %d %d %d %d / %d %d\n", crop_left, crop_right, crop_top, crop_bottom, width, height);
                goto fail;
            }

            sps->crop_left   = crop_left   * step_x;
            sps->crop_right  = crop_right  * step_x;
            sps->crop_top    = crop_top    * step_y;
            sps->crop_bottom = crop_bottom * step_y;
        }
    } else {
        sps->crop_left   =
        sps->crop_right  =
        sps->crop_top    =
        sps->crop_bottom =
        sps->crop        = 0;
    }

    sps->vui_parameters_present_flag = get_bits1(gb);
    if (sps->vui_parameters_present_flag) {
        int ret = decode_vui_parameters(gb, avctx, sps);
        if (ret < 0)
            goto fail;
    }

    if (get_bits_left(gb) < 0) {
        av_log(avctx, ignore_truncation ? AV_LOG_WARNING : AV_LOG_ERROR,
               "Overread %s by %d bits\n", sps->vui_parameters_present_flag ? "VUI" : "SPS", -get_bits_left(gb));
        if (!ignore_truncation)
            goto fail;
    }

    /* if the maximum delay is not stored in the SPS, derive it based on the
     * level */
    if (!sps->bitstream_restriction_flag &&
        (sps->ref_frame_count || avctx->strict_std_compliance >= FF_COMPLIANCE_STRICT)) {
        sps->num_reorder_frames = MAX_DELAYED_PIC_COUNT - 1;
        for (i = 0; i < FF_ARRAY_ELEMS(level_max_dpb_mbs); i++) {
            if (level_max_dpb_mbs[i][0] == sps->level_idc) {
                sps->num_reorder_frames = FFMIN(level_max_dpb_mbs[i][1] / (sps->mb_width * sps->mb_height),
                                                sps->num_reorder_frames);
                break;
            }
        }
    }

    if (!sps->sar.den)
        sps->sar.den = 1;

    if (avctx->debug & FF_DEBUG_PICT_INFO) {
        static const char csp[4][5] = { "Gray", "420", "422", "444" };
        av_log(avctx, AV_LOG_DEBUG,
               "sps:%u profile:%d/%d poc:%d ref:%d %dx%d %s %s crop:%u/%u/%u/%u %s %s %"PRId32"/%"PRId32" b%d reo:%d\n",
               sps_id, sps->profile_idc, sps->level_idc,
               sps->poc_type,
               sps->ref_frame_count,
               sps->mb_width, sps->mb_height,
               sps->frame_mbs_only_flag ? "FRM" : (sps->mb_aff ? "MB-AFF" : "PIC-AFF"),
               sps->direct_8x8_inference_flag ? "8B8" : "",
               sps->crop_left, sps->crop_right,
               sps->crop_top, sps->crop_bottom,
               sps->vui_parameters_present_flag ? "VUI" : "",
               csp[sps->chroma_format_idc],
               sps->timing_info_present_flag ? sps->num_units_in_tick : 0,
               sps->timing_info_present_flag ? sps->time_scale : 0,
               sps->bit_depth_luma,
               sps->bitstream_restriction_flag ? sps->num_reorder_frames : -1
               );
    }

    /* check if this is a repeat of an already parsed SPS, then keep the
     * original one.
     * otherwise drop all PPSes that depend on it */
    if (ps->sps_list[sps_id] &&
        !memcmp(ps->sps_list[sps_id]->data, sps_buf->data, sps_buf->size)) {
        av_buffer_unref(&sps_buf);
    } else {
        remove_sps(ps, sps_id);
        ps->sps_list[sps_id] = sps_buf;
    }

    return 0;

fail:
    av_buffer_unref(&sps_buf);
    return AVERROR_INVALIDDATA;
}

static void init_dequant8_coeff_table(PPS *pps, const SPS *sps)
{
    int i, j, q, x;
    const int max_qp = 51 + 6 * (sps->bit_depth_luma - 8);

    for (i = 0; i < 6; i++) {
        pps->dequant8_coeff[i] = pps->dequant8_buffer[i];
        for (j = 0; j < i; j++)
            if (!memcmp(pps->scaling_matrix8[j], pps->scaling_matrix8[i],
                        64 * sizeof(uint8_t))) {
                pps->dequant8_coeff[i] = pps->dequant8_buffer[j];
                break;
            }
        if (j < i)
            continue;

        for (q = 0; q < max_qp + 1; q++) {
            int shift = ff_h264_quant_div6[q];
            int idx   = ff_h264_quant_rem6[q];
            for (x = 0; x < 64; x++)
                pps->dequant8_coeff[i][q][(x >> 3) | ((x & 7) << 3)] =
                    ((uint32_t)ff_h264_dequant8_coeff_init[idx][ff_h264_dequant8_coeff_init_scan[((x >> 1) & 12) | (x & 3)]] *
                     pps->scaling_matrix8[i][x]) << shift;
        }
    }
}

static void init_dequant4_coeff_table(PPS *pps, const SPS *sps)
{
    int i, j, q, x;
    const int max_qp = 51 + 6 * (sps->bit_depth_luma - 8);
    for (i = 0; i < 6; i++) {
        pps->dequant4_coeff[i] = pps->dequant4_buffer[i];
        for (j = 0; j < i; j++)
            if (!memcmp(pps->scaling_matrix4[j], pps->scaling_matrix4[i],
                        16 * sizeof(uint8_t))) {
                pps->dequant4_coeff[i] = pps->dequant4_buffer[j];
                break;
            }
        if (j < i)
            continue;

        for (q = 0; q < max_qp + 1; q++) {
            int shift = ff_h264_quant_div6[q] + 2;
            int idx   = ff_h264_quant_rem6[q];
            for (x = 0; x < 16; x++)
                pps->dequant4_coeff[i][q][(x >> 2) | ((x << 2) & 0xF)] =
                    ((uint32_t)ff_h264_dequant4_coeff_init[idx][(x & 1) + ((x >> 2) & 1)] *
                     pps->scaling_matrix4[i][x]) << shift;
        }
    }
}

static void init_dequant_tables(PPS *pps, const SPS *sps)
{
    int i, x;
    init_dequant4_coeff_table(pps, sps);
    memset(pps->dequant8_coeff, 0, sizeof(pps->dequant8_coeff));

    if (pps->transform_8x8_mode)
        init_dequant8_coeff_table(pps, sps);
    if (sps->transform_bypass) {
        for (i = 0; i < 6; i++)
            for (x = 0; x < 16; x++)
                pps->dequant4_coeff[i][0][x] = 1 << 6;
        if (pps->transform_8x8_mode)
            for (i = 0; i < 6; i++)
                for (x = 0; x < 64; x++)
                    pps->dequant8_coeff[i][0][x] = 1 << 6;
    }
}

static void build_qp_table(PPS *pps, int t, int index, const int depth)
{
    int i;
    const int max_qp = 51 + 6 * (depth - 8);
    for (i = 0; i < max_qp + 1; i++)
        pps->chroma_qp_table[t][i] =
            ff_h264_chroma_qp[depth - 8][av_clip(i + index, 0, max_qp)];
}

static int more_rbsp_data_in_pps(const SPS *sps, void *logctx)
{
    int profile_idc = sps->profile_idc;

    if ((profile_idc == 66 || profile_idc == 77 ||
         profile_idc == 88) && (sps->constraint_set_flags & 7)) {
        av_log(logctx, AV_LOG_VERBOSE,
               "Current profile doesn't provide more RBSP data in PPS, skipping\n");
        return 0;
    }

    return 1;
}

int ff_h264_decode_picture_parameter_set(GetBitContext *gb, AVCodecContext *avctx,
                                         H264ParamSets *ps, int bit_length)
{
    AVBufferRef *pps_buf;
    const SPS *sps;
    unsigned int pps_id = get_ue_golomb(gb);
    PPS *pps;
    int qp_bd_offset;
    int bits_left;
    int ret;

    if (pps_id >= MAX_PPS_COUNT) {
        av_log(avctx, AV_LOG_ERROR, "pps_id %u out of range\n", pps_id);
        return AVERROR_INVALIDDATA;
    }

    pps_buf = av_buffer_allocz(sizeof(*pps));
    if (!pps_buf)
        return AVERROR(ENOMEM);
    pps = (PPS*)pps_buf->data;

    pps->data_size = gb->buffer_end - gb->buffer;
    if (pps->data_size > sizeof(pps->data)) {
        av_log(avctx, AV_LOG_WARNING, "Truncating likely oversized PPS "
               "(%"SIZE_SPECIFIER" > %"SIZE_SPECIFIER")\n",
               pps->data_size, sizeof(pps->data));
        pps->data_size = sizeof(pps->data);
    }
    memcpy(pps->data, gb->buffer, pps->data_size);

    pps->sps_id = get_ue_golomb_31(gb);
    if ((unsigned)pps->sps_id >= MAX_SPS_COUNT ||
        !ps->sps_list[pps->sps_id]) {
        av_log(avctx, AV_LOG_ERROR, "sps_id %u out of range\n", pps->sps_id);
        ret = AVERROR_INVALIDDATA;
        goto fail;
    }
    sps = (const SPS*)ps->sps_list[pps->sps_id]->data;
    if (sps->bit_depth_luma > 14) {
        av_log(avctx, AV_LOG_ERROR,
               "Invalid luma bit depth=%d\n",
               sps->bit_depth_luma);
        ret = AVERROR_INVALIDDATA;
        goto fail;
    } else if (sps->bit_depth_luma == 11 || sps->bit_depth_luma == 13) {
        av_log(avctx, AV_LOG_ERROR,
               "Unimplemented luma bit depth=%d\n",
               sps->bit_depth_luma);
        ret = AVERROR_PATCHWELCOME;
        goto fail;
    }

    pps->cabac             = get_bits1(gb);
    pps->pic_order_present = get_bits1(gb);
    pps->slice_group_count = get_ue_golomb(gb) + 1;
    if (pps->slice_group_count > 1) {
        pps->mb_slice_group_map_type = get_ue_golomb(gb);
        av_log(avctx, AV_LOG_ERROR, "FMO not supported\n");
        switch (pps->mb_slice_group_map_type) {
        case 0:
#if 0
    |       for (i = 0; i <= num_slice_groups_minus1; i++)  |   |      |
    |           run_length[i]                               |1  |ue(v) |
#endif
            break;
        case 2:
#if 0
    |       for (i = 0; i < num_slice_groups_minus1; i++) { |   |      |
    |           top_left_mb[i]                              |1  |ue(v) |
    |           bottom_right_mb[i]                          |1  |ue(v) |
    |       }                                               |   |      |
#endif
            break;
        case 3:
        case 4:
        case 5:
#if 0
    |       slice_group_change_direction_flag               |1  |u(1)  |
    |       slice_group_change_rate_minus1                  |1  |ue(v) |
#endif
            break;
        case 6:
#if 0
    |       slice_group_id_cnt_minus1                       |1  |ue(v) |
    |       for (i = 0; i <= slice_group_id_cnt_minus1; i++)|   |      |
    |           slice_group_id[i]                           |1  |u(v)  |
#endif
            break;
        }
    }
    pps->ref_count[0] = get_ue_golomb(gb) + 1;
    pps->ref_count[1] = get_ue_golomb(gb) + 1;
    if (pps->ref_count[0] - 1 > 32 - 1 || pps->ref_count[1] - 1 > 32 - 1) {
        av_log(avctx, AV_LOG_ERROR, "reference overflow (pps)\n");
        ret = AVERROR_INVALIDDATA;
        goto fail;
    }

    qp_bd_offset = 6 * (sps->bit_depth_luma - 8);

    pps->weighted_pred                        = get_bits1(gb);
    pps->weighted_bipred_idc                  = get_bits(gb, 2);
    pps->init_qp                              = get_se_golomb(gb) + 26 + qp_bd_offset;
    pps->init_qs                              = get_se_golomb(gb) + 26 + qp_bd_offset;
    pps->chroma_qp_index_offset[0]            = get_se_golomb(gb);
    pps->deblocking_filter_parameters_present = get_bits1(gb);
    pps->constrained_intra_pred               = get_bits1(gb);
    pps->redundant_pic_cnt_present            = get_bits1(gb);

    pps->transform_8x8_mode = 0;
    memcpy(pps->scaling_matrix4, sps->scaling_matrix4,
           sizeof(pps->scaling_matrix4));
    memcpy(pps->scaling_matrix8, sps->scaling_matrix8,
           sizeof(pps->scaling_matrix8));

    bits_left = bit_length - get_bits_count(gb);
    if (bits_left > 0 && more_rbsp_data_in_pps(sps, avctx)) {
        pps->transform_8x8_mode = get_bits1(gb);
        decode_scaling_matrices(gb, sps, pps, 0,
                                pps->scaling_matrix4, pps->scaling_matrix8);
        // second_chroma_qp_index_offset
        pps->chroma_qp_index_offset[1] = get_se_golomb(gb);
    } else {
        pps->chroma_qp_index_offset[1] = pps->chroma_qp_index_offset[0];
    }

    build_qp_table(pps, 0, pps->chroma_qp_index_offset[0],
                   sps->bit_depth_luma);
    build_qp_table(pps, 1, pps->chroma_qp_index_offset[1],
                   sps->bit_depth_luma);

    init_dequant_tables(pps, sps);

    if (pps->chroma_qp_index_offset[0] != pps->chroma_qp_index_offset[1])
        pps->chroma_qp_diff = 1;

    if (avctx->debug & FF_DEBUG_PICT_INFO) {
        av_log(avctx, AV_LOG_DEBUG,
               "pps:%u sps:%u %s slice_groups:%d ref:%u/%u %s qp:%d/%d/%d/%d %s %s %s %s\n",
               pps_id, pps->sps_id,
               pps->cabac ? "CABAC" : "CAVLC",
               pps->slice_group_count,
               pps->ref_count[0], pps->ref_count[1],
               pps->weighted_pred ? "weighted" : "",
               pps->init_qp, pps->init_qs, pps->chroma_qp_index_offset[0], pps->chroma_qp_index_offset[1],
               pps->deblocking_filter_parameters_present ? "LPAR" : "",
               pps->constrained_intra_pred ? "CONSTR" : "",
               pps->redundant_pic_cnt_present ? "REDU" : "",
               pps->transform_8x8_mode ? "8x8DCT" : "");
    }

    remove_pps(ps, pps_id);
    ps->pps_list[pps_id] = pps_buf;

    return 0;

fail:
    av_buffer_unref(&pps_buf);
    return ret;
}<|MERGE_RESOLUTION|>--- conflicted
+++ resolved
@@ -465,8 +465,6 @@
     sps->gaps_in_frame_num_allowed_flag = get_bits1(gb);
     sps->mb_width                       = get_ue_golomb(gb) + 1;
     sps->mb_height                      = get_ue_golomb(gb) + 1;
-<<<<<<< HEAD
-=======
 
     sps->frame_mbs_only_flag = get_bits1(gb);
 
@@ -475,25 +473,16 @@
         goto fail;
     }
     sps->mb_height *= 2 - sps->frame_mbs_only_flag;
+
+    if (!sps->frame_mbs_only_flag)
+        sps->mb_aff = get_bits1(gb);
+    else
+        sps->mb_aff = 0;
 
     if ((unsigned)sps->mb_width  >= INT_MAX / 16 ||
         (unsigned)sps->mb_height >= INT_MAX / 16 ||
         av_image_check_size(16 * sps->mb_width,
                             16 * sps->mb_height, 0, avctx)) {
-        av_log(avctx, AV_LOG_ERROR, "mb_width/height overflow\n");
-        goto fail;
-    }
->>>>>>> a8cbe5a0
-
-    if (!sps->frame_mbs_only_flag)
-        sps->mb_aff = get_bits1(gb);
-    else
-        sps->mb_aff = 0;
-
-    if ((unsigned)sps->mb_width  >= INT_MAX / 16 ||
-        (unsigned)sps->mb_height >= INT_MAX / (16 * (2 - sps->frame_mbs_only_flag)) ||
-        av_image_check_size(16 * sps->mb_width,
-                            16 * sps->mb_height * (2 - sps->frame_mbs_only_flag), 0, avctx)) {
         av_log(avctx, AV_LOG_ERROR, "mb_width/height overflow\n");
         goto fail;
     }
@@ -512,7 +501,7 @@
         unsigned int crop_top    = get_ue_golomb(gb);
         unsigned int crop_bottom = get_ue_golomb(gb);
         int width  = 16 * sps->mb_width;
-        int height = 16 * sps->mb_height * (2 - sps->frame_mbs_only_flag);
+        int height = 16 * sps->mb_height;
 
         if (avctx->flags2 & AV_CODEC_FLAG2_IGNORE_CROP) {
             av_log(avctx, AV_LOG_DEBUG, "discarding sps cropping, original "
