--- conflicted
+++ resolved
@@ -576,11 +576,7 @@
     SmoothStreamingContext *c = s->priv_data;
     AVStream *st = s->streams[pkt->stream_index];
     OutputStream *os = &c->streams[pkt->stream_index];
-<<<<<<< HEAD
-    int64_t end_dts = (c->nb_fragments + 1LL) * c->min_frag_duration;
-=======
     int64_t end_dts = (c->nb_fragments + 1) * (int64_t) c->min_frag_duration;
->>>>>>> e73d26bb
     int ret;
 
     if (st->first_dts == AV_NOPTS_VALUE)
