/*
 * Copyright (c) 2011 Mina Nagy Zaki
 *
 * This file is part of FFmpeg.
 *
 * FFmpeg is free software; you can redistribute it and/or
 * modify it under the terms of the GNU Lesser General Public
 * License as published by the Free Software Foundation; either
 * version 2.1 of the License, or (at your option) any later version.
 *
 * FFmpeg is distributed in the hope that it will be useful,
 * but WITHOUT ANY WARRANTY; without even the implied warranty of
 * MERCHANTABILITY or FITNESS FOR A PARTICULAR PURPOSE.  See the GNU
 * Lesser General Public License for more details.
 *
 * You should have received a copy of the GNU Lesser General Public
 * License along with FFmpeg; if not, write to the Free Software
 * Foundation, Inc., 51 Franklin Street, Fifth Floor, Boston, MA 02110-1301 USA
 */

/**
 * @file
 * format audio filter
 */

#include "libavutil/avstring.h"
#include "libavutil/channel_layout.h"
#include "libavutil/common.h"
#include "libavutil/opt.h"

#include "audio.h"
#include "avfilter.h"
#include "formats.h"
#include "internal.h"

typedef struct AFormatContext {
    const AVClass   *class;

    AVFilterFormats *formats;
    AVFilterFormats *sample_rates;
    AVFilterChannelLayouts *channel_layouts;

    char *formats_str;
    char *sample_rates_str;
    char *channel_layouts_str;
} AFormatContext;

#define OFFSET(x) offsetof(AFormatContext, x)
#define A AV_OPT_FLAG_AUDIO_PARAM
#define F AV_OPT_FLAG_FILTERING_PARAM
static const AVOption aformat_options[] = {
    { "sample_fmts",     "A comma-separated list of sample formats.",  OFFSET(formats_str),         AV_OPT_TYPE_STRING, .flags = A|F },
    { "sample_rates",    "A comma-separated list of sample rates.",    OFFSET(sample_rates_str),    AV_OPT_TYPE_STRING, .flags = A|F },
    { "channel_layouts", "A comma-separated list of channel layouts.", OFFSET(channel_layouts_str), AV_OPT_TYPE_STRING, .flags = A|F },
    { NULL },
};

AVFILTER_DEFINE_CLASS(aformat);

#define PARSE_FORMATS(str, type, list, add_to_list, get_fmt, none, desc)    \
do {                                                                        \
    char *next, *cur = str, sep;                                            \
                                                                            \
    if (str && strchr(str, ',')) {                                          \
        av_log(ctx, AV_LOG_WARNING, "This syntax is deprecated, use '|' to "\
               "separate %s.\n", desc);                                     \
        sep = ',';                                                          \
    } else                                                                  \
        sep = '|';                                                          \
                                                                            \
    while (cur) {                                                           \
        type fmt;                                                           \
        next = strchr(cur, sep);                                            \
        if (next)                                                           \
            *next++ = 0;                                                    \
                                                                            \
        if ((fmt = get_fmt(cur)) == none) {                                 \
            av_log(ctx, AV_LOG_ERROR, "Error parsing " desc ": %s.\n", cur);\
            return AVERROR(EINVAL);                                         \
        }                                                                   \
        add_to_list(&list, fmt);                                            \
                                                                            \
        cur = next;                                                         \
    }                                                                       \
} while (0)

static int get_sample_rate(const char *samplerate)
{
    int ret = strtol(samplerate, NULL, 0);
    return FFMAX(ret, 0);
}

static av_cold int init(AVFilterContext *ctx, const char *args)
{
    AFormatContext *s = ctx->priv;
<<<<<<< HEAD
    int ret;

    if (!args) {
        av_log(ctx, AV_LOG_ERROR, "No parameters supplied.\n");
        return AVERROR(EINVAL);
    }

    s->class = &aformat_class;
    av_opt_set_defaults(s);

    if ((ret = av_set_options_string(s, args, "=", ":")) < 0)
        return ret;
=======
>>>>>>> e67a87ea

    PARSE_FORMATS(s->formats_str, enum AVSampleFormat, s->formats,
                  ff_add_format, av_get_sample_fmt, AV_SAMPLE_FMT_NONE, "sample format");
    PARSE_FORMATS(s->sample_rates_str, int, s->sample_rates, ff_add_format,
                  get_sample_rate, 0, "sample rate");
    PARSE_FORMATS(s->channel_layouts_str, uint64_t, s->channel_layouts,
                  ff_add_channel_layout, av_get_channel_layout, 0,
                  "channel layout");

    return 0;
}

static int query_formats(AVFilterContext *ctx)
{
    AFormatContext *s = ctx->priv;

    ff_set_common_formats(ctx, s->formats ? s->formats :
                                                  ff_all_formats(AVMEDIA_TYPE_AUDIO));
    ff_set_common_samplerates(ctx, s->sample_rates ? s->sample_rates :
                                                     ff_all_samplerates());
    ff_set_common_channel_layouts(ctx, s->channel_layouts ? s->channel_layouts :
                                                            ff_all_channel_counts());

    return 0;
}

static const AVFilterPad avfilter_af_aformat_inputs[] = {
    {
        .name = "default",
        .type = AVMEDIA_TYPE_AUDIO,
    },
    { NULL }
};

static const AVFilterPad avfilter_af_aformat_outputs[] = {
    {
        .name = "default",
        .type = AVMEDIA_TYPE_AUDIO
    },
    { NULL }
};

AVFilter avfilter_af_aformat = {
    .name          = "aformat",
    .description   = NULL_IF_CONFIG_SMALL("Convert the input audio to one of the specified formats."),
    .init          = init,
    .query_formats = query_formats,
    .priv_size     = sizeof(AFormatContext),
    .priv_class    = &aformat_class,

    .inputs        = avfilter_af_aformat_inputs,
    .outputs       = avfilter_af_aformat_outputs,
    .priv_class    = &aformat_class,
};<|MERGE_RESOLUTION|>--- conflicted
+++ resolved
@@ -93,21 +93,6 @@
 static av_cold int init(AVFilterContext *ctx, const char *args)
 {
     AFormatContext *s = ctx->priv;
-<<<<<<< HEAD
-    int ret;
-
-    if (!args) {
-        av_log(ctx, AV_LOG_ERROR, "No parameters supplied.\n");
-        return AVERROR(EINVAL);
-    }
-
-    s->class = &aformat_class;
-    av_opt_set_defaults(s);
-
-    if ((ret = av_set_options_string(s, args, "=", ":")) < 0)
-        return ret;
-=======
->>>>>>> e67a87ea
 
     PARSE_FORMATS(s->formats_str, enum AVSampleFormat, s->formats,
                   ff_add_format, av_get_sample_fmt, AV_SAMPLE_FMT_NONE, "sample format");
