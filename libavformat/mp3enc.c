/*
 * MP3 muxer
 * Copyright (c) 2003 Fabrice Bellard
 *
 * This file is part of FFmpeg.
 *
 * FFmpeg is free software; you can redistribute it and/or
 * modify it under the terms of the GNU Lesser General Public
 * License as published by the Free Software Foundation; either
 * version 2.1 of the License, or (at your option) any later version.
 *
 * FFmpeg is distributed in the hope that it will be useful,
 * but WITHOUT ANY WARRANTY; without even the implied warranty of
 * MERCHANTABILITY or FITNESS FOR A PARTICULAR PURPOSE.  See the GNU
 * Lesser General Public License for more details.
 *
 * You should have received a copy of the GNU Lesser General Public
 * License along with FFmpeg; if not, write to the Free Software
 * Foundation, Inc., 51 Franklin Street, Fifth Floor, Boston, MA 02110-1301 USA
 */

#include <strings.h>
#include "avformat.h"
#include "avio_internal.h"
#include "id3v1.h"
#include "id3v2.h"
#include "rawenc.h"
#include "libavutil/avstring.h"
#include "libavcodec/mpegaudio.h"
#include "libavcodec/mpegaudiodata.h"
#include "libavcodec/mpegaudiodecheader.h"
#include "libavutil/intreadwrite.h"
#include "libavutil/opt.h"
#include "libavcodec/mpegaudio.h"
#include "libavcodec/mpegaudiodata.h"
#include "libavcodec/mpegaudiodecheader.h"
#include "libavformat/avio_internal.h"
#include "libavutil/dict.h"

static int id3v1_set_string(AVFormatContext *s, const char *key,
                            uint8_t *buf, int buf_size)
{
    AVDictionaryEntry *tag;
    if ((tag = av_dict_get(s->metadata, key, NULL, 0)))
        av_strlcpy(buf, tag->value, buf_size);
    return !!tag;
}

static int id3v1_create_tag(AVFormatContext *s, uint8_t *buf)
{
    AVDictionaryEntry *tag;
    int i, count = 0;

    memset(buf, 0, ID3v1_TAG_SIZE); /* fail safe */
    buf[0] = 'T';
    buf[1] = 'A';
    buf[2] = 'G';
    count += id3v1_set_string(s, "TIT2",    buf +  3, 30);       //title
    count += id3v1_set_string(s, "TPE1",    buf + 33, 30);       //author|artist
    count += id3v1_set_string(s, "TALB",    buf + 63, 30);       //album
    count += id3v1_set_string(s, "TDRL",    buf + 93,  4);       //date
    count += id3v1_set_string(s, "comment", buf + 97, 30);
    if ((tag = av_dict_get(s->metadata, "TRCK", NULL, 0))) { //track
        buf[125] = 0;
        buf[126] = atoi(tag->value);
        count++;
    }
    buf[127] = 0xFF; /* default to unknown genre */
    if ((tag = av_dict_get(s->metadata, "TCON", NULL, 0))) { //genre
        for(i = 0; i <= ID3v1_GENRE_MAX; i++) {
            if (!strcasecmp(tag->value, ff_id3v1_genre_str[i])) {
                buf[127] = i;
                count++;
                break;
            }
        }
    }
    return count;
}

/* simple formats */

static void id3v2_put_size(AVFormatContext *s, int size)
{
    avio_w8(s->pb, size >> 21 & 0x7f);
    avio_w8(s->pb, size >> 14 & 0x7f);
    avio_w8(s->pb, size >> 7  & 0x7f);
    avio_w8(s->pb, size       & 0x7f);
}

static int string_is_ascii(const uint8_t *str)
{
    while (*str && *str < 128) str++;
    return !*str;
}

/**
 * Write a text frame with one (normal frames) or two (TXXX frames) strings
 * according to encoding (only UTF-8 or UTF-16+BOM supported).
 * @return number of bytes written or a negative error code.
 */
static int id3v2_put_ttag(AVFormatContext *s, const char *str1, const char *str2,
                          uint32_t tag, enum ID3v2Encoding enc)
{
    int len;
    uint8_t *pb;
    int (*put)(AVIOContext*, const char*);
    AVIOContext *dyn_buf;
    if (avio_open_dyn_buf(&dyn_buf) < 0)
        return AVERROR(ENOMEM);

    /* check if the strings are ASCII-only and use UTF16 only if
     * they're not */
    if (enc == ID3v2_ENCODING_UTF16BOM && string_is_ascii(str1) &&
        (!str2 || string_is_ascii(str2)))
        enc = ID3v2_ENCODING_ISO8859;

    avio_w8(dyn_buf, enc);
    if (enc == ID3v2_ENCODING_UTF16BOM) {
        avio_wl16(dyn_buf, 0xFEFF);      /* BOM */
        put = avio_put_str16le;
    } else
        put = avio_put_str;

    put(dyn_buf, str1);
    if (str2)
        put(dyn_buf, str2);
    len = avio_close_dyn_buf(dyn_buf, &pb);

    avio_wb32(s->pb, tag);
    id3v2_put_size(s, len);
    avio_wb16(s->pb, 0);
    avio_write(s->pb, pb, len);

    av_freep(&pb);
    return len + ID3v2_HEADER_SIZE;
}

#define VBR_NUM_BAGS 400
#define VBR_TOC_SIZE 100
typedef struct MP3Context {
    const AVClass *class;
    int id3v2_version;
    int64_t frames_offset;
    int32_t frames;
    int32_t size;
    uint32_t want;
    uint32_t seen;
    uint32_t pos;
    uint64_t bag[VBR_NUM_BAGS];
} MP3Context;

static int mp2_write_trailer(struct AVFormatContext *s)
{
    uint8_t buf[ID3v1_TAG_SIZE];
    MP3Context *mp3 = s->priv_data;

    /* write the id3v1 tag */
    if (id3v1_create_tag(s, buf) > 0) {
        avio_write(s->pb, buf, ID3v1_TAG_SIZE);
    }

    /* write number of frames */
    if (mp3 && mp3->frames_offset) {
        avio_seek(s->pb, mp3->frames_offset, SEEK_SET);
        avio_wb32(s->pb, s->streams[0]->nb_frames);
        avio_seek(s->pb, 0, SEEK_END);
    }

    avio_flush(s->pb);

    return 0;
}

#if CONFIG_MP2_MUXER
AVOutputFormat ff_mp2_muxer = {
<<<<<<< HEAD
    "mp2",
    NULL_IF_CONFIG_SMALL("MPEG audio layer 2"),
    "audio/x-mpeg",
    "mp2,m2a",
    0,
    CODEC_ID_MP2,
    CODEC_ID_NONE,
    NULL,
    ff_raw_write_packet,
    mp2_write_trailer,
=======
    .name              = "mp2",
    .long_name         = NULL_IF_CONFIG_SMALL("MPEG audio layer 2"),
    .mime_type         = "audio/x-mpeg",
    .extensions        = "mp2,m2a",
    .audio_codec       = CODEC_ID_MP2,
    .video_codec       = CODEC_ID_NONE,
    .write_packet      = ff_raw_write_packet,
    .write_trailer     = mp3_write_trailer,
>>>>>>> 08e09ed7
};
#endif

#if CONFIG_MP3_MUXER

static const AVOption options[] = {
    { "id3v2_version", "Select ID3v2 version to write. Currently 3 and 4 are supported.",
      offsetof(MP3Context, id3v2_version), FF_OPT_TYPE_INT, {.dbl = 4}, 3, 4, AV_OPT_FLAG_ENCODING_PARAM},
    { NULL },
};

static const AVClass mp3_muxer_class = {
    .class_name     = "MP3 muxer",
    .item_name      = av_default_item_name,
    .option         = options,
    .version        = LIBAVUTIL_VERSION_INT,
};

static int id3v2_check_write_tag(AVFormatContext *s, AVDictionaryEntry *t, const char table[][4],
                                 enum ID3v2Encoding enc)
{
    uint32_t tag;
    int i;

    if (t->key[0] != 'T' || strlen(t->key) != 4)
        return -1;
    tag = AV_RB32(t->key);
    for (i = 0; *table[i]; i++)
        if (tag == AV_RB32(table[i]))
            return id3v2_put_ttag(s, t->value, NULL, tag, enc);
    return -1;
}

static const int64_t xing_offtbl[2][2] = {{32, 17}, {17,9}};

/*
 * Write an empty XING header and initialize respective data.
 */
static int mp3_write_xing(AVFormatContext *s)
{
    AVCodecContext   *codec = s->streams[0]->codec;
    MP3Context       *mp3 = s->priv_data;
    int              bitrate_idx = 3;
    int64_t          xing_offset;
    int32_t          mask, header;
    MPADecodeHeader  c;
    int              srate_idx, i, channels;
    int              needed;

    for (i = 0; i < FF_ARRAY_ELEMS(ff_mpa_freq_tab); i++)
        if (ff_mpa_freq_tab[i] == codec->sample_rate) {
            srate_idx = i;
            break;
        }
    if (i == FF_ARRAY_ELEMS(ff_mpa_freq_tab)) {
        av_log(s, AV_LOG_ERROR, "Unsupported sample rate.\n");
        return -1;
    }

    switch (codec->channels) {
    case 1:  channels = MPA_MONO;                                          break;
    case 2:  channels = MPA_STEREO;                                        break;
    default: av_log(s, AV_LOG_ERROR, "Unsupported number of channels.\n"); return -1;
    }

    /* dummy MPEG audio header */
    header  =  0xff                                  << 24; // sync
    header |= (0x7 << 5 | 0x3 << 3 | 0x1 << 1 | 0x1) << 16; // sync/mpeg-1/layer 3/no crc*/
    header |= (srate_idx << 2) <<  8;
    header |= channels << 6;

    for (;;) {
        if (15 == bitrate_idx)
            return -1;

        mask = (bitrate_idx << 4) <<  8;
        header |= mask;
        ff_mpegaudio_decode_header(&c, header);
        xing_offset=xing_offtbl[c.lsf == 1][c.nb_channels == 1];
        needed = 4              // header
               + xing_offset
               + 4              // xing tag
               + 4              // frames/size/toc flags
               + 4              // frames
               + 4              // size
               + VBR_TOC_SIZE;  // toc

        if (needed <= c.frame_size)
            break;

        header &= ~mask;
        ++bitrate_idx;
    }

    avio_wb32(s->pb, header);
    ffio_fill(s->pb, 0, xing_offset);
    avio_wb32(s->pb, MKBETAG('X', 'i', 'n', 'g'));
    avio_wb32(s->pb, 0x01 | 0x02 | 0x04);  // frames/size/toc

    mp3->frames_offset = avio_tell(s->pb);
    mp3->size = c.frame_size;
    mp3->want=1;
    mp3->seen=0;
    mp3->pos=0;

    avio_wb32(s->pb, 0);  // frames
    avio_wb32(s->pb, 0);  // size

    // toc
    for (i = 0; i < VBR_TOC_SIZE; ++i)
        avio_w8(s->pb, (uint8_t)(255 * i / VBR_TOC_SIZE));

    ffio_fill(s->pb, 0, c.frame_size - needed);
    avio_flush(s->pb);

    return 0;
}

/*
 * Add a frame to XING data.
 * Following lame's "VbrTag.c".
 */
static void mp3_xing_add_frame(AVFormatContext *s, AVPacket *pkt)
{
    MP3Context  *mp3 = s->priv_data;
    int i;

    ++mp3->frames;
    mp3->size += pkt->size;

    if (mp3->want == ++mp3->seen) {
        mp3->bag[mp3->pos] = mp3->size;

        if (VBR_NUM_BAGS == ++mp3->pos) {
            /* shrink table to half size by throwing away each second bag. */
            for (i = 1; i < VBR_NUM_BAGS; i += 2)
                mp3->bag[i >> 1] = mp3->bag[i];

            /* double wanted amount per bag. */
            mp3->want <<= 1;
            /* adjust current position to half of table size. */
            mp3->pos >>= 1;
        }

        mp3->seen = 0;
    }
}

static void mp3_fix_xing(AVFormatContext *s)
{
    MP3Context  *mp3 = s->priv_data;
    int i;

    avio_flush(s->pb);
    avio_seek(s->pb, mp3->frames_offset, SEEK_SET);
    avio_wb32(s->pb, mp3->frames);
    avio_wb32(s->pb, mp3->size);

    avio_w8(s->pb, 0);  // first toc entry has to be zero.

    for (i = 1; i < VBR_TOC_SIZE; ++i) {
        int j = i * mp3->pos / VBR_TOC_SIZE;
        int seek_point = 256LL * mp3->bag[j] / mp3->size;
        avio_w8(s->pb, FFMIN(seek_point, 255));
    }

    avio_flush(s->pb);
    avio_seek(s->pb, 0, SEEK_END);
}

/**
 * Write an ID3v2 header at beginning of stream
 */

static int mp3_write_header(struct AVFormatContext *s)
{
    MP3Context  *mp3 = s->priv_data;
    AVDictionaryEntry *t = NULL;
    int totlen = 0, enc = mp3->id3v2_version == 3 ? ID3v2_ENCODING_UTF16BOM :
                                                    ID3v2_ENCODING_UTF8;
    int64_t size_pos, cur_pos;

    avio_wb32(s->pb, MKBETAG('I', 'D', '3', mp3->id3v2_version));
    avio_w8(s->pb, 0);
    avio_w8(s->pb, 0); /* flags */

    /* reserve space for size */
    size_pos = avio_tell(s->pb);
    avio_wb32(s->pb, 0);

    ff_metadata_conv(&s->metadata, ff_id3v2_34_metadata_conv, NULL);
    if (mp3->id3v2_version == 4)
        ff_metadata_conv(&s->metadata, ff_id3v2_4_metadata_conv, NULL);

    while ((t = av_dict_get(s->metadata, "", t, AV_DICT_IGNORE_SUFFIX))) {
        int ret;

        if ((ret = id3v2_check_write_tag(s, t, ff_id3v2_tags, enc)) > 0) {
            totlen += ret;
            continue;
        }
        if ((ret = id3v2_check_write_tag(s, t, mp3->id3v2_version == 3 ?
                                               ff_id3v2_3_tags : ff_id3v2_4_tags, enc)) > 0) {
            totlen += ret;
            continue;
        }

        /* unknown tag, write as TXXX frame */
        if ((ret = id3v2_put_ttag(s, t->key, t->value, MKBETAG('T', 'X', 'X', 'X'), enc)) < 0)
            return ret;
        totlen += ret;
    }

    cur_pos = avio_tell(s->pb);
    avio_seek(s->pb, size_pos, SEEK_SET);
    id3v2_put_size(s, totlen);
    avio_seek(s->pb, cur_pos, SEEK_SET);

    if (s->pb->seekable)
        mp3_write_xing(s);

    return 0;
}

static int mp3_write_packet(AVFormatContext *s, AVPacket *pkt)
{
    if (! pkt || ! pkt->data || pkt->size < 4)
        return ff_raw_write_packet(s, pkt);
    else {
        MP3Context  *mp3 = s->priv_data;
#ifdef FILTER_VBR_HEADERS
        MPADecodeHeader c;
        int base;

        ff_mpegaudio_decode_header(&c, AV_RB32(pkt->data));

        /* filter out XING and INFO headers. */
        base = 4 + xing_offtbl[c.lsf == 1][c.nb_channels == 1];

        if (base + 4 <= pkt->size) {
            uint32_t v = AV_RB32(pkt->data + base);

            if (MKBETAG('X','i','n','g') == v || MKBETAG('I','n','f','o') == v)
                return 0;
        }

        /* filter out VBRI headers. */
        base = 4 + 32;

        if (base + 4 <= pkt->size && MKBETAG('V','B','R','I') == AV_RB32(pkt->data + base))
            return 0;
#endif

        if (mp3->frames_offset)
            mp3_xing_add_frame(s, pkt);

        return ff_raw_write_packet(s, pkt);
    }
}

static int mp3_write_trailer(AVFormatContext *s)
{
    MP3Context  *mp3 = s->priv_data;
    int ret=mp2_write_trailer(s);

    if (ret < 0)
        return ret;

    if (mp3->frames_offset)
        mp3_fix_xing(s);

    return 0;
}

AVOutputFormat ff_mp3_muxer = {
<<<<<<< HEAD
    "mp3",
    NULL_IF_CONFIG_SMALL("MPEG audio layer 3"),
    "audio/x-mpeg",
    "mp3",
    sizeof(MP3Context),
    CODEC_ID_MP3,
    CODEC_ID_NONE,
    mp3_write_header,
    mp3_write_packet,
    mp3_write_trailer,
    AVFMT_NOTIMESTAMPS,
=======
    .name              = "mp3",
    .long_name         = NULL_IF_CONFIG_SMALL("MPEG audio layer 3"),
    .mime_type         = "audio/x-mpeg",
    .extensions        = "mp3",
    .priv_data_size    = sizeof(MP3Context),
    .audio_codec       = CODEC_ID_MP3,
    .video_codec       = CODEC_ID_NONE,
    .write_header      = mp3_write_header,
    .write_packet      = ff_raw_write_packet,
    .write_trailer     = mp3_write_trailer,
    .flags             = AVFMT_NOTIMESTAMPS,
>>>>>>> 08e09ed7
    .priv_class = &mp3_muxer_class,
};
#endif<|MERGE_RESOLUTION|>--- conflicted
+++ resolved
@@ -174,18 +174,6 @@
 
 #if CONFIG_MP2_MUXER
 AVOutputFormat ff_mp2_muxer = {
-<<<<<<< HEAD
-    "mp2",
-    NULL_IF_CONFIG_SMALL("MPEG audio layer 2"),
-    "audio/x-mpeg",
-    "mp2,m2a",
-    0,
-    CODEC_ID_MP2,
-    CODEC_ID_NONE,
-    NULL,
-    ff_raw_write_packet,
-    mp2_write_trailer,
-=======
     .name              = "mp2",
     .long_name         = NULL_IF_CONFIG_SMALL("MPEG audio layer 2"),
     .mime_type         = "audio/x-mpeg",
@@ -193,8 +181,7 @@
     .audio_codec       = CODEC_ID_MP2,
     .video_codec       = CODEC_ID_NONE,
     .write_packet      = ff_raw_write_packet,
-    .write_trailer     = mp3_write_trailer,
->>>>>>> 08e09ed7
+    .write_trailer     = mp2_write_trailer,
 };
 #endif
 
@@ -470,19 +457,6 @@
 }
 
 AVOutputFormat ff_mp3_muxer = {
-<<<<<<< HEAD
-    "mp3",
-    NULL_IF_CONFIG_SMALL("MPEG audio layer 3"),
-    "audio/x-mpeg",
-    "mp3",
-    sizeof(MP3Context),
-    CODEC_ID_MP3,
-    CODEC_ID_NONE,
-    mp3_write_header,
-    mp3_write_packet,
-    mp3_write_trailer,
-    AVFMT_NOTIMESTAMPS,
-=======
     .name              = "mp3",
     .long_name         = NULL_IF_CONFIG_SMALL("MPEG audio layer 3"),
     .mime_type         = "audio/x-mpeg",
@@ -491,10 +465,9 @@
     .audio_codec       = CODEC_ID_MP3,
     .video_codec       = CODEC_ID_NONE,
     .write_header      = mp3_write_header,
-    .write_packet      = ff_raw_write_packet,
+    .write_packet      = mp3_write_packet,
     .write_trailer     = mp3_write_trailer,
     .flags             = AVFMT_NOTIMESTAMPS,
->>>>>>> 08e09ed7
     .priv_class = &mp3_muxer_class,
 };
 #endif