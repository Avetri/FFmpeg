--- conflicted
+++ resolved
@@ -1,12 +1,4 @@
 85b8d55b0b68bb3fc2e90babb580f9b7 *./tests/data/vsynth2/dv.dv
 7200000 ./tests/data/vsynth2/dv.dv
 7ec62bd3350a6848364669e6e1e4b9cc *./tests/data/dv.vsynth2.out.yuv
-<<<<<<< HEAD
-stddev:    1.71 PSNR: 43.47 MAXDIFF:   33 bytes:  7603200/  7603200
-e428508f400327aeb96969c08fb9e1b5 *./tests/data/vsynth2/dv411.dv
-7200000 ./tests/data/vsynth2/dv411.dv
-7f9fa421028aabb11eaf4c6513a5a843 *./tests/data/dv.vsynth2.out.yuv
-stddev:   10.09 PSNR: 28.05 MAXDIFF:   60 bytes:  7603200/  7603200
-=======
-stddev:    1.71 PSNR: 43.47 MAXDIFF:   33 bytes:  7603200/  7603200
->>>>>>> 963f6855
+stddev:    1.71 PSNR: 43.47 MAXDIFF:   33 bytes:  7603200/  7603200