--- conflicted
+++ resolved
@@ -534,10 +534,6 @@
     c->avctx = avctx;
 
     avctx->pix_fmt = AV_PIX_FMT_PAL8;
-<<<<<<< HEAD
-
-=======
->>>>>>> 3b199d29
     avcodec_get_frame_defaults(&c->pic);
 
     /* decode huffman trees from extradata */
