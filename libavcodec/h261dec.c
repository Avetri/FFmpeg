--- conflicted
+++ resolved
@@ -671,9 +671,5 @@
     .close          = h261_decode_end,
     .decode         = h261_decode_frame,
     .capabilities   = CODEC_CAP_DR1,
-<<<<<<< HEAD
     .max_lowres     = 3,
-    .long_name      = NULL_IF_CONFIG_SMALL("H.261"),
-=======
->>>>>>> b2bed932
 };