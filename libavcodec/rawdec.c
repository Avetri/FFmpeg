--- conflicted
+++ resolved
@@ -26,10 +26,7 @@
 
 #include "avcodec.h"
 #include "raw.h"
-<<<<<<< HEAD
 #include "libavutil/avassert.h"
-=======
->>>>>>> 759001c5
 #include "libavutil/buffer.h"
 #include "libavutil/common.h"
 #include "libavutil/intreadwrite.h"
@@ -37,19 +34,13 @@
 #include "libavutil/opt.h"
 
 typedef struct RawVideoContext {
-<<<<<<< HEAD
     AVClass *av_class;
-=======
->>>>>>> 759001c5
     AVBufferRef *palette;
     int frame_size;  /* size of the frame in bytes */
     int flip;
     int is_2_4_bpp; // 2 or 4 bpp raw in avi/mov
     int is_yuv2;
-<<<<<<< HEAD
     int tff;
-=======
->>>>>>> 759001c5
 } RawVideoContext;
 
 static const AVOption options[]={
@@ -130,7 +121,6 @@
     if (!desc) {
         av_log(avctx, AV_LOG_ERROR, "Invalid pixel format.\n");
         return AVERROR(EINVAL);
-<<<<<<< HEAD
     }
 
     if (desc->flags & (PIX_FMT_PAL | PIX_FMT_PSEUDOPAL)) {
@@ -143,20 +133,6 @@
             memset(context->palette->data, 0, AVPALETTE_SIZE);
     }
 
-=======
-    }
-
-    if (desc->flags & (PIX_FMT_PAL || PIX_FMT_PSEUDOPAL)) {
-        context->palette = av_buffer_alloc(AVPALETTE_SIZE);
-        if (!context->palette)
-            return AVERROR(ENOMEM);
-        if (desc->flags & PIX_FMT_PSEUDOPAL)
-            avpriv_set_systematic_pal2((uint32_t*)context->palette->data, avctx->pix_fmt);
-        else
-            memset(context->palette->data, 0, AVPALETTE_SIZE);
-    }
-
->>>>>>> 759001c5
     context->frame_size = avpicture_get_size(avctx->pix_fmt, avctx->width,
                                              avctx->height);
     if ((avctx->bits_per_coded_sample == 4 || avctx->bits_per_coded_sample == 2) &&
@@ -191,14 +167,9 @@
     RawVideoContext *context       = avctx->priv_data;
     const uint8_t *buf             = avpkt->data;
     int buf_size                   = avpkt->size;
-<<<<<<< HEAD
     int linesize_align             = 4;
     int res, len;
     int need_copy                  = !avpkt->buf || context->is_2_4_bpp || context->is_yuv2;
-=======
-    int need_copy                  = !avpkt->buf || context->is_2_4_bpp || context->is_yuv2;
-    int res;
->>>>>>> 759001c5
 
     AVFrame   *frame   = data;
     AVPicture *picture = data;
@@ -217,19 +188,6 @@
 
     if ((res = av_image_check_size(avctx->width, avctx->height, 0, avctx)) < 0)
         return res;
-
-<<<<<<< HEAD
-    if (need_copy)
-        frame->buf[0] = av_buffer_alloc(context->frame_size);
-    else
-        frame->buf[0] = av_buffer_ref(avpkt->buf);
-    if (!frame->buf[0])
-        return AVERROR(ENOMEM);
-=======
-    if (buf_size < context->frame_size - (avctx->pix_fmt == AV_PIX_FMT_PAL8 ?
-                                          AVPALETTE_SIZE : 0))
-        return -1;
->>>>>>> 759001c5
 
     if (need_copy)
         frame->buf[0] = av_buffer_alloc(context->frame_size);
@@ -268,26 +226,16 @@
     if (avctx->codec_tag == MKTAG('A', 'V', '1', 'x') ||
         avctx->codec_tag == MKTAG('A', 'V', 'u', 'p'))
         buf += buf_size - context->frame_size;
-<<<<<<< HEAD
 
     len = context->frame_size - (avctx->pix_fmt==AV_PIX_FMT_PAL8 ? AVPALETTE_SIZE : 0);
     if (buf_size < len) {
         av_log(avctx, AV_LOG_ERROR, "Invalid buffer size, packet size %d < expected frame_size %d\n", buf_size, len);
         return AVERROR(EINVAL);
     }
-=======
->>>>>>> 759001c5
 
     if ((res = avpicture_fill(picture, buf, avctx->pix_fmt,
                               avctx->width, avctx->height)) < 0)
         return res;
-<<<<<<< HEAD
-    if ((avctx->pix_fmt == AV_PIX_FMT_PAL8 && buf_size < context->frame_size) ||
-        (desc->flags & PIX_FMT_PSEUDOPAL)) {
-        frame->data[1] = (uint8_t*)context->palette;
-    }
-=======
->>>>>>> 759001c5
 
     if (avctx->pix_fmt == AV_PIX_FMT_PAL8) {
         const uint8_t *pal = av_packet_get_side_data(avpkt, AV_PKT_DATA_PALETTE,
@@ -302,7 +250,7 @@
             frame->palette_has_changed = 1;
         }
     }
-<<<<<<< HEAD
+
     if ((avctx->pix_fmt==AV_PIX_FMT_BGR24    ||
         avctx->pix_fmt==AV_PIX_FMT_GRAY8    ||
         avctx->pix_fmt==AV_PIX_FMT_RGB555LE ||
@@ -321,8 +269,6 @@
         frame->linesize[0] = la0;
         frame->linesize[1] = FFALIGN(frame->linesize[1], linesize_align);
     }
-=======
->>>>>>> 759001c5
 
     if ((avctx->pix_fmt == AV_PIX_FMT_PAL8 && buf_size < context->frame_size) ||
         (desc->flags & PIX_FMT_PSEUDOPAL)) {
@@ -331,6 +277,7 @@
             return AVERROR(ENOMEM);
         frame->data[1] = frame->buf[1]->data;
     }
+
     if (avctx->pix_fmt == AV_PIX_FMT_BGR24 &&
         ((frame->linesize[0] + 3) & ~3) * avctx->height <= buf_size)
         frame->linesize[0] = (frame->linesize[0] + 3) & ~3;
