--- conflicted
+++ resolved
@@ -5,7 +5,6 @@
 # first so "all" becomes default target
 all: all-yes
 
-<<<<<<< HEAD
 ifndef SUBDIR
 
 ifndef V
@@ -74,10 +73,7 @@
 $(OBJS):
 endif
 
-OBJS-$(HAVE_MMX) +=  $(MMX-OBJS-yes)
-=======
 include $(SRC_PATH)/arch.mak
->>>>>>> 18e8fef7
 
 OBJS      += $(OBJS-yes)
 FFLIBS    := $(FFLIBS-yes) $(FFLIBS)
